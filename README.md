# Abi AI Framework
> Ultra-high-performance AI framework with GPU acceleration, lock-free concurrency, and platform-optimized implementations.

[![Zig Version](https://img.shields.io/badge/Zig-0.16.0--dev.254%2B6dd0270a1-orange.svg)](https://ziglang.org/)
[![License](https://img.shields.io/badge/License-MIT-blue.svg)](LICENSE)
[![Platform](https://img.shields.io/badge/Platform-Cross--platform-green.svg)]()

## 🚀 Features

### Core Capabilities
- **GPU Acceleration**: WebGPU with platform-specific fallbacks
- **SIMD Optimizations**: 3GB/s+ throughput with alignment safety
- **Lock-free Concurrency**: Wait-free data structures
- **Vector Database**: Custom WDBX-AI format for embeddings
- **Neural Networks**: SIMD-accelerated operations
- **Plugin System**: Cross-platform dynamic loading
- **Production Servers**: HTTP/TCP with fault tolerance

### Platform Support
- **Cross-platform**: Windows, Linux, macOS, iOS
- **Platform Optimizations**: OS-specific enhancements
- **Discord Integration**: Bot framework with gateway support

## Installation

### Prerequisites
- **Zig 0.16.0-dev.254+6dd0270a1** (verify with `zig version` and the `.zigversion` file)
- GPU drivers (optional, for acceleration)
- OpenAI API key (for AI features)

### Compatibility

- **Current Toolchain**: Zig 0.16.0-dev.254+6dd0270a1. This repository's `.zigversion` file is the authoritative reference—match it exactly when installing Zig.
- **Legacy Notes**: Historical guidance for Zig 0.15.x (including CI setups using `mlugg/setup-zig@v2` with Zig 0.15.0) remains in older sections below for teams maintaining legacy deployments. These paths are not part of the active test matrix.

### Quick Start
```bash
git clone https://github.com/donaldfilimon/abi.git
cd abi
zig build -Doptimize=ReleaseFast
zig build test
./zig-out/bin/abi --help
```

## 📁 Project Structure

```
abi/
<<<<<<< HEAD
├── src/                          # Source code
│   ├── features/                 # Feature families exported by abi.features
│   │   ├── ai/                   # Agents, training loops, data structures
│   │   ├── database/             # Vector store, sharding, HTTP façade
│   │   ├── gpu/                  # Compute backends, kernels, demos
│   │   ├── web/                  # HTTP/TCP servers, clients, bindings
│   │   ├── monitoring/           # Metrics, tracing, regression tooling
│   │   └── connectors/           # Third-party APIs and plugin bridges
│   ├── framework/                # Runtime orchestration and lifecycle
│   ├── shared/                   # Core utilities, platform, logging, SIMD
│   ├── main.zig                  # CLI entry point
│   ├── mod.zig                   # Public API surface
│   └── root.zig                  # Legacy exports/compatibility layer
├── tests/                        # Test suite
├── docs/                         # Documentation
├── examples/                     # Usage examples
└── tools/                        # Development tools
=======
├── src/                              # Framework implementation and public entrypoints
│   ├── mod.zig                       # Library surface re-exported by dependents
│   ├── main.zig                      # CLI/bootstrap wiring
│   ├── framework/                    # Runtime orchestration (feature toggles, lifecycle, state)
│   ├── features/                     # Feature families managed by the framework
│   │   ├── ai/                       # Agents, training loops, and ML utilities
│   │   ├── database/                 # Vector database storage and indexing
│   │   ├── web/                      # HTTP servers, gateways, and protocol adapters
│   │   ├── monitoring/               # Telemetry, metrics, and health probes
│   │   ├── gpu/                      # GPU compute backends and kernels
│   │   └── connectors/               # Third-party integrations and adapters
│   ├── shared/                       # Cross-cutting subsystems reused by every feature
│   │   ├── core/                     # Configuration, lifecycle, and error handling
│   │   ├── logging/                  # Structured logging and sinks
│   │   ├── platform/                 # Platform detection and host capabilities
│   │   ├── utils/                    # Common helpers (fs/http/json/crypto/math)
│   │   ├── simd.zig                  # SIMD primitives exposed to features
│   │   └── enhanced_plugin_system.zig  # Dynamic plugin loader/runtime
│   ├── tests/                        # In-tree unit/integration harnesses (mirrors features)
│   ├── examples/                     # Feature-focused runnable samples
│   └── tools/                        # Developer tooling compiled into the framework build
├── tests/                            # Standalone integration and regression suites
├── docs/                             # Documentation site, guides, and generated references
├── benchmarks/                       # Performance harnesses and reports
├── deploy/                           # Deployment scripts and staging manifests
├── scripts/                          # CI and automation helpers
└── tools/                            # Repository-level utilities (lint, coverage, etc.)
>>>>>>> 8076bca6
```

## Quick Start

### Basic Usage
```zig
const std = @import("std");
const abi = @import("abi");

pub fn main() !void {
    var framework = try abi.init(std.heap.page_allocator, .{
        .enable_gpu = true,
        .enable_simd = true,
    });
    defer framework.deinit();

    // Create AI agent
    var agent = try abi.ai.Agent.init(std.heap.page_allocator, .{
        .name = "demo",
        .persona = .adaptive,
    });
    defer agent.deinit();

    // Process user input and manage the duplicated reply buffer
    var reply = try agent.process("Hello!", std.heap.page_allocator);
    defer std.heap.page_allocator.free(reply);

    std.debug.print("Agent: {s}\n", .{reply});
}
```

> `Agent.process` duplicates its reply into the allocator you provide, so callers must free the returned buffer once they're
> done with it.

### Vector Database
```zig
// Open database
var db = try abi.database.Db.open("vectors.wdbx", true);
defer db.close();

// Add and search vectors
const embedding = [_]f32{0.1, 0.2, 0.3};
const results = try db.search(&embedding, 10, allocator);
```

### WDBX CLI

```bash
# Inspect available subcommands
wdbx help

# Launch the lightweight HTTP API (Ctrl+C to stop)
wdbx http --host 0.0.0.0 --port 8080
```

## Modules

- **`features/ai/`**: AI agents, model registry, transformers, RL pipelines
- **`features/database/`**: WDBX-AI vector database, sharding, unified clients
- **`features/gpu/`**: GPU backend detection, compute kernels, unified memory
- **`features/web/`**: HTTP/TCP servers, clients, and C bindings
- **`features/monitoring/`**: Metrics, tracing, regression analysis, profiling
- **`features/connectors/`**: External service adapters and plugin bridges
- **`framework/`**: Runtime orchestrator coordinating feature lifecycles
- **`shared/`**: Core utilities, logging, platform abstractions, SIMD helpers
- **`ml/`**: Legacy ML compatibility layer (incrementally migrated into features)

## CLI

The current executable boots the framework and prints a bootstrap summary. Run it with Zig's
build system:

```bash
zig build run

# Or install the binary then execute it directly
zig build
./zig-out/bin/abi
```

## API

```bash
abi web                    # Start web server
```

**Endpoints:**
- `GET /health` - Health check
- `POST /api/agent/query` - AI queries
- `POST /api/database/search` - Vector search

## Performance

**Benchmarks:**
- **Text Processing**: 3.2 GB/s SIMD throughput
- **Vector Operations**: 15 GFLOPS
- **Neural Networks**: <1ms inference
- **Memory Tracking**: <1% overhead

```bash
abi benchmark --memory-track    # Run benchmarks
abi --memory-track --gpu        # Monitor performance
```

## Testing

```bash
# Run all tests registered in build.zig (currently exercises src/main.zig)
zig build test

# Targeted test files
zig test tests/test_create.zig
zig test tests/cross-platform/linux.zig
zig test tests/cross-platform/macos.zig
zig test tests/cross-platform/windows.zig
```

The cross-platform tests gracefully skip when run on unsupported operating systems, so it's
safe to invoke the full list from any development environment.

**Quality Metrics:**
- Memory Safety: Zero leaks
- Performance: <5% regression tolerance
- Test Coverage: 95%+
- Build Success: 99%+

## Contributing

1. Fork and create feature branch
2. Run tests: `zig build test`
3. Check memory: `zig build test-memory`
4. Submit PR with tests

## License

MIT License - see [LICENSE](LICENSE)

## Links

- [Documentation](docs/)
- [Issues](https://github.com/donaldfilimon/abi/issues)
# 🚀 Abi AI Framework

> **Ultra-high-performance AI framework with GPU acceleration, lock-free concurrency, advanced monitoring, and platform-optimized implementations for Zig development.**

[![Zig Version](https://img.shields.io/badge/Zig-0.16.0--dev.254%2B6dd0270a1-orange.svg)](https://ziglang.org/) • [Docs](https://donaldfilimon.github.io/abi/) • [CI: Pages](.github/workflows/deploy_docs.yml)
[![License](https://img.shields.io/badge/License-MIT-blue.svg)](LICENSE)
[![Platform](https://img.shields.io/badge/Platform-Cross--platform-green.svg)](https://github.com/yourusername/abi)
[![Build Status](https://img.shields.io/badge/Build-Passing-brightgreen.svg)]()
[![Tests](https://img.shields.io/badge/Tests-Passing-brightgreen.svg)]()
[![Performance](https://img.shields.io/badge/Performance-2,777+%20ops%2Fsec-brightgreen.svg)]()

## ✅ **Key Improvements**
- **Performance**: SIMD optimizations, arena allocators, statistical analysis
- **Reliability**: Enhanced error handling, memory leak detection, thread safety
- **Monitoring**: Real-time metrics, adaptive load balancing, confidence scoring
- **Reporting**: Multiple output formats, detailed analytics, optimization recommendations
- **Security**: Vulnerability detection, secure random generation, input validation
- **Platform Support**: Windows-specific optimizations, cross-platform compatibility
- **Chat Integration**: Complete AI chat functionality with multiple personas and backends
- **Model Training**: Full neural network training pipeline with CLI interface
- **Web API**: RESTful endpoints and WebSocket support for AI interactions

## ✨ **Key Features**

### 🚀 **Performance & Acceleration**
- **GPU Acceleration**: WebGPU support with fallback to platform-specific APIs
- **SIMD Optimizations**: 3GB/s+ text processing throughput with alignment safety
- **Lock-free Concurrency**: Wait-free data structures for minimal contention
- **Zero-copy Architecture**: Efficient memory management throughout
- **Performance Monitoring**: Real-time profiling with sub-microsecond precision

### 🤖 **AI & Machine Learning**
- **Multi-persona AI Agents**: 8 distinct personalities with OpenAI integration
- **Interactive Chat System**: CLI-based chat with persona selection and backend support
- **Advanced Neural Networks**: Feed-forward, CNN, RNN, and Transformer architectures
- **Reinforcement Learning**: DQN, Policy Gradient, and Actor-Critic implementations
- **Model Training Pipeline**: Complete training infrastructure with CSV data support
- **Distributed Training**: Multi-GPU and multi-node training with parameter servers
- **Vector Database**: Custom ABI format for high-dimensional embeddings
- **Advanced ML Algorithms**: Transformer models, federated learning, online learning
- **Model Serialization**: Full model save/load with versioning and compression

### 🛡️ **Production-Ready Infrastructure**
- **Production-Grade Servers**: Enterprise-ready HTTP/TCP servers with 99.98% uptime
- **Network Error Recovery**: Graceful handling of connection failures and errors
- **Fault Tolerance**: Servers continue operating even when individual connections fail
- **Enhanced Monitoring**: Comprehensive observability with Prometheus + Grafana
- **Production Deployment**: Docker containers, Kubernetes manifests, and cloud deployment
- **Distributed Systems**: Multi-node deployment with load balancing and service discovery
- **GPU Orchestration**: Kubernetes GPU resource management and scheduling

### 🔌 **Extensible Plugin System**
- **Cross-Platform Loading**: Windows (.dll), Linux (.so), macOS (.dylib)
- **Type-Safe Interfaces**: C-compatible with safe Zig wrappers
- **Dependency Management**: Automatic plugin loading and dependency resolution
- **Event-Driven Architecture**: Inter-plugin messaging and service discovery

## 🚀 **Quick Start**

### **Prerequisites**
- **Zig 0.16.0-dev.254+6dd0270a1** (match `.zigversion`; see compatibility notes above for legacy branches)
- GPU drivers (optional, for acceleration)
- OpenAI API key (for AI agent features)

### **Installation**

```bash
# Clone the repository
git clone https://github.com/donaldfilimon/abi.git
cd abi

# Build
zig build

# Run tests
zig build test

# Docs (GitHub Pages)
zig build docs

# Benchmarks
zig build bench-all

# Run CLI
zig build run

# Run SIMD micro-benchmark
zig build bench-simd
```

### **Basic Usage**

```zig
const std = @import("std");
const abi = @import("abi");

pub fn main() !void {
    // Initialize framework with monitoring
    var framework = try abi.init(std.heap.page_allocator, .{
        .enable_gpu = true,
        .enable_simd = true,
        .enable_memory_tracking = true,
        .enable_performance_profiling = true,
    });
    defer framework.deinit();

    // Create AI agent
    var agent = try abi.ai.Agent.init(std.heap.page_allocator, .creative);
    defer agent.deinit();

    // Generate response
    const response = try agent.generate("Hello, how can you help me?", .{});
    defer std.heap.page_allocator.free(response.content);

    std.debug.print("🤖 Agent: {s}\n", .{response.content});
}
```

### **Vector Database Example**

```zig
// Create vector database
var db = try abi.database.Db.open("vectors.wdbx", true);
defer db.close();

try db.init(384); // 384-dimensional vectors

// Add embeddings
const embedding = [_]f32{0.1, 0.2, 0.3, /* ... */};
const row_id = try db.addEmbedding(&embedding);

// Search for similar vectors
const query = [_]f32{0.15, 0.25, 0.35, /* ... */};
const matches = try db.search(&query, 10, allocator);
defer abi.features.database.database.Db.freeResults(matches, allocator);
```

> **Note:** Always release search metadata with `Db.freeResults` when you're done to reclaim allocator-backed resources.

### **WDBX Vector Database Features**

The ABI vector database provides enterprise-grade performance with:

- **High Performance**: SIMD-optimized vector operations and efficient file I/O
- **Vector Operations**: Add, query, and k-nearest neighbor search
- **Multiple APIs**: Command-line interface, HTTP REST API, TCP binary protocol, WebSocket
- **Security**: JWT authentication and rate limiting
- **Monitoring**: Comprehensive statistics and performance metrics
- **Production Ready**: Error handling, graceful degradation, and comprehensive testing

#### **Command Line Usage**

```bash
# Query k-nearest neighbors
./zig-out/bin/abi wdbx knn "1.1,2.1,3.1,4.1,5.1,6.1,7.1,8.1" 5

# Query nearest neighbor
./zig-out/bin/abi wdbx query "1.1,2.1,3.1,4.1,5.1,6.1,7.1,8.1"

# Add vector to database
./zig-out/bin/abi wdbx add "1.0,2.0,3.0,4.0,5.0,6.0,7.0,8.0"

# Start HTTP REST API server
./zig-out/bin/abi wdbx http 8080
```

#### **HTTP REST API**

Start the server and access endpoints:

```bash
./zig-out/bin/abi wdbx http 8080
```

**API Endpoints:**
- `GET /health` - Health check
- `GET /stats` - Database statistics
- `POST /add` - Add vector (requires admin token)
- `GET /query?vec=1.0,2.0,3.0` - Query nearest neighbor
- `GET /knn?vec=1.0,2.0,3.0&k=5` - Query k-nearest neighbors

## 📊 **Performance Benchmarks**

| Component | Performance | Hardware |
|-----------|-------------|----------|
| **Text Processing** | 3.2 GB/s | SIMD-accelerated with alignment safety |
| **Vector Operations** | 15 GFLOPS | SIMD dot product with memory tracking |
| **Neural Networks** | <1ms inference | 32x32 network with memory safety |
| **LSP Completions** | <10ms response | Sub-10ms completion responses |
| **GPU Rendering** | 500+ FPS | Terminal UI with GPU acceleration |
| **Lock-free Queue** | 10M ops/sec | Single producer, minimal contention |
| **WDBX Database** | 2,777+ ops/sec | Production-validated performance |

## 🛠️ **Command Line Interface**

```bash
# AI Chat (Interactive)
abi chat --persona creative --backend openai --interactive

# AI Chat (Single Message)
abi chat "Hello, how can you help me?" --persona analytical

# Model Training
abi llm train --data training_data.csv --output model.bin --epochs 100 --lr 0.001

# Model Training with GPU
abi llm train --data data.csv --gpu --threads 8 --batch-size 64

# Vector Database Operations
abi llm embed --db vectors.wdbx --text "Sample text for embedding"
abi llm query --db vectors.wdbx --text "Query text" --k 5

# Web Server
abi web --port 8080

# Performance Benchmarking
abi benchmark --iterations 1000 --memory-track

# Memory Profiling
abi --memory-profile benchmark
```

## ⚙️ **Build Options**

Configure features and targets via command-line flags:

### **GPU & Acceleration**
- `-Denable_cuda=true|false` (default: true) - Enable NVIDIA CUDA support
- `-Denable_spirv=true|false` (default: true) - Enable Vulkan/SPIRV compilation
- `-Denable_wasm=true|false` (default: true) - Enable WebAssembly compilation

### **Optimization & Targets**
- `-Dtarget=<triple>` - Cross-compilation target (e.g., `x86_64-linux-gnu`, `aarch64-macos`)
- `-Doptimize=Debug|ReleaseSafe|ReleaseFast|ReleaseSmall` (default: Debug)

### **Development Features**
- `-Denable_cross_compilation=true|false` (default: true) - Enable cross-compilation support
- `-Denable_heavy_tests=true|false` (default: false) - Run heavy database/HNSW tests

### **Examples**

```bash
# Production build with CUDA acceleration
zig build -Dtarget=x86_64-linux-gnu -Doptimize=ReleaseFast -Denable_cuda=true

# Cross-compile for ARM64 macOS
zig build -Dtarget=aarch64-macos -Doptimize=ReleaseSmall

# Run with all tests including heavy ones
zig build test-all -Denable_heavy_tests=true

# Minimal build without GPU support
zig build -Denable_cuda=false -Denable_spirv=false
```

### **Runtime Configuration**

Build options are available at compile-time via the `options` module:

```zig
const options = @import("options");

pub fn main() void {
    std.log.info("CUDA: {}, SPIRV: {}", .{ options.enable_cuda, options.enable_spirv });
    std.log.info("Target: {}", .{ options.target });
}
```

## 🏗️ **Architecture Overview**

```
┌─────────────────────────────────────────────────────────────┐
│                    Abi AI Framework                        │
├─────────────────────────────────────────────────────────────┤
│  🤖 AI Agents    🧠 Neural Nets    🗄️ Vector Database    │
├─────────────────────────────────────────────────────────────┤
│  🚀 SIMD Ops     🔒 Lock-free      🌐 Network Servers    │
├─────────────────────────────────────────────────────────────┤
│  📊 Monitoring   🔍 Profiling      🧪 Testing Suite      │
├─────────────────────────────────────────────────────────────┤
│  🔌 Plugin Sys   📱 CLI Interface  🌍 Platform Ops      │
└─────────────────────────────────────────────────────────────┘
```

## 📚 **Further Reading**

- **[Documentation Portal](docs/README.md)** - Landing page that links to generated and manual guides
- **[Module Organization](docs/MODULE_ORGANIZATION.md)** - Current source tree and dependency overview
- **[GPU Acceleration Guide](docs/GPU_AI_ACCELERATION.md)** - Feature deep dive for GPU-backed workloads
- **[Testing Strategy](docs/TESTING_STRATEGY.md)** - Quality gates, coverage expectations, and tooling
- **[Production Deployment](docs/PRODUCTION_DEPLOYMENT.md)** - Deployment runbooks and environment guidance
- **[API Reference](docs/api_reference.md)** - Hand-authored API summary with links to generated docs
- **[Generated Documentation](docs/generated/)** - Auto-generated API, module, and example references

## 🧪 **Testing & Quality**

### Quick commands
- Build: `zig build`
- Test: `zig build test`
- Bench: `zig build bench-all`
- Docs: `zig build docs`
- Static analysis: `zig build analyze`
- Cross-platform: `zig build cross-platform`

### **Comprehensive Test Suite**
```bash
# Run all tests
zig build test

# Memory management tests
zig test tests/test_memory_management.zig

# Performance regression tests
zig test tests/test_performance_regression.zig

# CLI integration tests
zig test tests/test_cli_integration.zig
```

### **Quality Metrics**
- **Memory Safety**: Zero memory leaks with comprehensive tracking
- **Performance Stability**: <5% performance regression tolerance
- **Test Coverage**: 95%+ code coverage with memory and performance tests
- **Build Success Rate**: 99%+ successful builds across all platforms

### **Test Categories**
- **Memory Management**: Memory safety and leak detection (100% coverage)
- **Performance Regression**: Performance stability monitoring (95% coverage)
- **CLI Integration**: Command-line interface validation (90% coverage)
- **Database Operations**: Vector database functionality (95% coverage)
- **SIMD Operations**: SIMD acceleration validation (90% coverage)
- **Network Infrastructure**: Server stability and error handling (95% coverage)

## 🌐 **Web API**

Start the web server and access REST endpoints:

```bash
abi web --port 8080
```

**Available Endpoints:**
- `GET /health` - Health check
- `GET /api/status` - System status
- `POST /api/agent/query` - Query AI agent (JSON: `{"message": "your question"}`)
- `POST /api/database/search` - Search vectors
- `GET /api/database/info` - Database information
- `WebSocket /ws` - Real-time chat with AI agent

## 🔌 **Plugin Development**

Create custom plugins for the framework:

```zig
// Example plugin
pub const ExamplePlugin = struct {
    pub const name = "example_plugin";
    pub const version = "1.0.0";
    
    pub fn init(allocator: std.mem.Allocator) !*@This() {
        // Plugin initialization
    }
    
    pub fn deinit(self: *@This()) void {
        // Plugin cleanup
    }
};
```

See the [Module Organization guide](docs/MODULE_ORGANIZATION.md) and generated module reference for plugin entry points.

## 🚀 **Production Deployment**

The framework includes production-ready deployment configurations:

- **Kubernetes Manifests**: Complete staging and production deployments
- **Monitoring Stack**: Prometheus + Grafana with validated thresholds
- **Performance Validation**: 2,777+ ops/sec with 99.98% uptime
- **Automated Scripts**: Windows (PowerShell) and Linux deployment scripts

See [Production Deployment Guide](docs/PRODUCTION_DEPLOYMENT.md) for complete deployment instructions.

## 🌍 **Cross-Platform Guide (Zig 0.16.0-dev.254+6dd0270a1)**

### **Targets**
```bash
# Examples
zig build -Dtarget=x86_64-linux-gnu
zig build -Dtarget=aarch64-linux-gnu
zig build -Dtarget=x86_64-macos
zig build -Dtarget=aarch64-macos
zig build -Dtarget=wasm32-wasi
```

### **Conditional Compilation**
```zig
const builtin = @import("builtin");

pub fn main() void {
    if (comptime builtin.os.tag == .windows) {
        // Windows-specific code
    } else if (comptime builtin.os.tag == .linux) {
        // Linux-specific code
    } else if (comptime builtin.os.tag == .macos) {
        // macOS-specific code
    }
}
```

### **Cross-Platform Build Step**
```bash
zig build cross-platform   # builds CLI for multiple targets into zig-out/cross/
```

### **Windows Networking Notes**
- Windows networking paths use Winsock on Windows to avoid ReadFile edge cases
- Diagnostic tool: `zig build test-network` (Windows only)
- PowerShell fixes: `fix_windows_networking.ps1`

## 🤝 **Contributing**

We welcome contributions! Please read our [Contributing Guide](CONTRIBUTING.md) for details.

### **Development Workflow**
1. **Fork and Clone**: Create a feature branch
2. **Run Tests**: Ensure all tests pass with monitoring
3. **Memory Safety**: Verify no leaks in your changes
4. **Performance**: Run performance tests to ensure no regressions
5. **Documentation**: Update docs for new features
6. **Submit PR**: Create pull request with comprehensive coverage

## 📄 **License**

This project is licensed under the MIT License - see the [LICENSE](LICENSE) file for details.

## 🆘 **Support**

- **📖 Documentation**: [docs/](docs/)
- **🐛 Issues**: [GitHub Issues](https://github.com/yourusername/abi/issues)
- **💬 Discord**: [Join our server](https://discord.gg/yourinvite)
- **📧 Email**: support@abi-framework.org

## 🙏 **Acknowledgments**

- [Zig programming language](https://ziglang.org/) team
- [WebGPU specification](https://www.w3.org/TR/webgpu/) contributors
- Open source community contributors

---

**⭐ Star this repository if you find it useful!**

**🚀 Ready to build the future of AI with Zig? Get started with Abi AI Framework today!**<|MERGE_RESOLUTION|>--- conflicted
+++ resolved
@@ -46,7 +46,6 @@
 
 ```
 abi/
-<<<<<<< HEAD
 ├── src/                          # Source code
 │   ├── features/                 # Feature families exported by abi.features
 │   │   ├── ai/                   # Agents, training loops, data structures
@@ -64,36 +63,6 @@
 ├── docs/                         # Documentation
 ├── examples/                     # Usage examples
 └── tools/                        # Development tools
-=======
-├── src/                              # Framework implementation and public entrypoints
-│   ├── mod.zig                       # Library surface re-exported by dependents
-│   ├── main.zig                      # CLI/bootstrap wiring
-│   ├── framework/                    # Runtime orchestration (feature toggles, lifecycle, state)
-│   ├── features/                     # Feature families managed by the framework
-│   │   ├── ai/                       # Agents, training loops, and ML utilities
-│   │   ├── database/                 # Vector database storage and indexing
-│   │   ├── web/                      # HTTP servers, gateways, and protocol adapters
-│   │   ├── monitoring/               # Telemetry, metrics, and health probes
-│   │   ├── gpu/                      # GPU compute backends and kernels
-│   │   └── connectors/               # Third-party integrations and adapters
-│   ├── shared/                       # Cross-cutting subsystems reused by every feature
-│   │   ├── core/                     # Configuration, lifecycle, and error handling
-│   │   ├── logging/                  # Structured logging and sinks
-│   │   ├── platform/                 # Platform detection and host capabilities
-│   │   ├── utils/                    # Common helpers (fs/http/json/crypto/math)
-│   │   ├── simd.zig                  # SIMD primitives exposed to features
-│   │   └── enhanced_plugin_system.zig  # Dynamic plugin loader/runtime
-│   ├── tests/                        # In-tree unit/integration harnesses (mirrors features)
-│   ├── examples/                     # Feature-focused runnable samples
-│   └── tools/                        # Developer tooling compiled into the framework build
-├── tests/                            # Standalone integration and regression suites
-├── docs/                             # Documentation site, guides, and generated references
-├── benchmarks/                       # Performance harnesses and reports
-├── deploy/                           # Deployment scripts and staging manifests
-├── scripts/                          # CI and automation helpers
-└── tools/                            # Repository-level utilities (lint, coverage, etc.)
->>>>>>> 8076bca6
-```
 
 ## Quick Start
 
