# Abi Framework
> Experimental Zig framework that provides a bootstrap runtime and a curated set of feature modules for AI experiments.

[![Zig Version](https://img.shields.io/badge/Zig-0.16.0-orange.svg)](https://ziglang.org/)
[![License](https://img.shields.io/badge/License-MIT-blue.svg)](LICENSE)
[![Release](https://img.shields.io/badge/Version-0.1.0a-purple.svg)](CHANGELOG.md)

## Project status

`abi` is not a full-stack product yet. The current executable initialises the framework, emits a textual summary of the configured
modules, and exits. The value of the repository lies in the reusable modules under `src/` that you can import from your own
applications.

The `0.1.0a` prerelease focuses on:

- providing consistent imports such as `@import("abi").ai` and `@import("abi").database`
- documenting the bootstrap CLI accurately
- establishing a truthful changelog for the initial prerelease
- capturing the broader modernization roadmap documented in [`docs/MODERNIZATION_BLUEPRINT.md`](docs/MODERNIZATION_BLUEPRINT.md)

## Getting started

### Prerequisites

- **Zig** `0.16.0` (see `.zigversion` for the authoritative toolchain)
- A C++ compiler for Zig's build dependencies

### Clone and build

```bash
git clone https://github.com/donaldfilimon/abi.git
cd abi
zig build
zig build test
<<<<<<< HEAD
zig build fmt     # format sources
zig build docs    # generate docs
zig build bench   # run benchmarks
zig build tools   # run developer tools entrypoint
zig build check   # format + tests aggregate
=======
zig build docs   # generate API docs via tools/docs_generator
zig build tools  # build the aggregated tools CLI (abi-tools)
>>>>>>> 16366a9c
```

The default build produces `zig-out/bin/abi`. This executable now implements a full sub‑command based CLI. Use `abi --help` to view available commands and `abi <subcommand> --help` for detailed usage.

```bash
# Show help (lists all sub‑commands)
./zig-out/bin/abi --help

# Run the benchmark suite
zig build bench -- --format=markdown --output=results

# Run developer tools entrypoint
zig build tools -- --help

# Example: list enabled features in JSON mode
./zig-out/bin/abi features list --json

# Build and run the tools CLI (aggregates utilities under src/tools)
zig build tools
./zig-out/bin/abi-tools --help

# Or run directly through the build system
zig build tools-run -- --help
```

Sample output:

```
ABI Framework bootstrap complete
• Features: ai, database, gpu, monitoring, web, connectors
• Plugins: discovery disabled (configure via abi.framework)
```

### Using the library from Zig

```zig
const std = @import("std");
const abi = @import("abi");

pub fn main() !void {
    var gpa = std.heap.GeneralPurposeAllocator(.{}){};
    defer _ = gpa.deinit();

    var framework = try abi.init(gpa.allocator(), .{});
    defer abi.shutdown(&framework);

    // Load the lightweight agent prototype.
    const Agent = abi.ai.agent.Agent;
    var agent = try Agent.init(gpa.allocator(), .{ .name = "QuickStart" });
    defer agent.deinit();

    const reply = try agent.process("Hello", gpa.allocator());
    defer gpa.allocator().free(@constCast(reply));
}
```

The top‑level module still re‑exports the major feature namespaces for convenience, and the new CLI provides runtime control of these features:

- `abi.ai` – experimental agents and model helpers
- `abi.database` – WDBX vector database components and HTTP/CLI front-ends
- `abi.gpu` – GPU utilities (currently CPU-backed stubs)
- `abi.web` – minimal HTTP scaffolding used by the WDBX demo
- `abi.monitoring` – logging and metrics helpers shared across modules
- `abi.connectors` – placeholder for third-party integrations
- `abi.wdbx` – compatibility namespace exposing the database module and helpers
- `abi.VectorOps` – SIMD helpers re-exported from `abi.simd`

- **CLI documentation** – see `docs/CLI_USAGE.md` for a comprehensive list of sub‑commands, flags, and examples.  
- **API references** – see `docs/MODULE_REFERENCE.md` (generated from the Zig sources).  
- **Project structure** – see `docs/PROJECT_STRUCTURE.md` for an overview of the repository layout.

## Development workflow

- Format code with `zig fmt .`
- Run the full test suite with `zig build test`
- Use `zig build run` to execute the bootstrap binary under the debug configuration

Please see [CONTRIBUTING.md](CONTRIBUTING.md) for guidelines on reporting issues and proposing changes.

## License

MIT License – see [LICENSE](LICENSE).<|MERGE_RESOLUTION|>--- conflicted
+++ resolved
@@ -32,16 +32,8 @@
 cd abi
 zig build
 zig build test
-<<<<<<< HEAD
-zig build fmt     # format sources
-zig build docs    # generate docs
-zig build bench   # run benchmarks
-zig build tools   # run developer tools entrypoint
-zig build check   # format + tests aggregate
-=======
 zig build docs   # generate API docs via tools/docs_generator
 zig build tools  # build the aggregated tools CLI (abi-tools)
->>>>>>> 16366a9c
 ```
 
 The default build produces `zig-out/bin/abi`. This executable now implements a full sub‑command based CLI. Use `abi --help` to view available commands and `abi <subcommand> --help` for detailed usage.
