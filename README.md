--- conflicted
+++ resolved
@@ -1,15 +1,8 @@
-<<<<<<< HEAD
 # Abi Framework
 > Experimental Zig framework that provides a bootstrap runtime and a curated set of feature modules for AI experiments.
-=======
-# ABI Framework
-> A Zig runtime that focuses on feature toggles, plugin discovery, and a
-> lightweight bootstrap executable.
->>>>>>> 146ec0ac
 
 [![Zig Version](https://img.shields.io/badge/Zig-0.16.0--dev-orange.svg)](https://ziglang.org/builds/)
 [![License](https://img.shields.io/badge/License-MIT-blue.svg)](LICENSE)
-<<<<<<< HEAD
 [![Release](https://img.shields.io/badge/Version-0.1.0a-purple.svg)](CHANGELOG.md)
 
 ## Project status
@@ -33,47 +26,10 @@
 
 ### Clone and build
 
-=======
-
-ABI provides a small but structured runtime for orchestrating feature flags and
-plugins. The library is written entirely in Zig and is designed to be embedded
-into other applications or exercised through the bundled CLI. Rather than
-marketing a large feature set, the goal is to offer well-tested building blocks
-that demonstrate how to wire together allocators, plugin registries, and the new
-Zig streaming writer APIs.
-
----
-
-## Features
-
-- **Runtime orchestration** – Enable or disable feature groups at runtime and
-  iterate over the active set for diagnostics.
-- **Plugin registry** – Track search paths, discover shared objects, and lazily
-  load them into the running process.
-- **Bootstrap CLI** – A tiny executable that initialises the framework and
-  prints a summary using the streaming writer introduced in Zig 0.16.
-- **Documentation-ready build** – `zig build docs` emits compiler generated
-  documentation that mirrors the source layout.
-
-These pieces intentionally stay modest and heavily commented so they can serve
-as reference material for other Zig projects.
-
----
-
-## Getting Started
-
-### Tooling
-- Install the Zig version listed in [`.zigversion`](.zigversion) (currently
-  `0.16.0-dev.393+dd4be26f5`).
-- A recent LLVM toolchain is required when building on Windows.
-
-### Clone & Build
->>>>>>> 146ec0ac
 ```bash
 git clone https://github.com/donaldfilimon/abi.git
 cd abi
 zig build
-<<<<<<< HEAD
 zig build test
 ```
 
@@ -92,23 +48,6 @@
 ```
 
 ### Using the library from Zig
-=======
-```
-
-### Helpful Targets
-```bash
-zig build test        # run the unit test suite
-zig build run         # execute the bootstrap binary
-zig build docs        # write compiler docs to zig-out/docs
-zig build fmt         # format source files in place
-```
-
-The resulting executable lives at `zig-out/bin/abi`.
-
----
-
-## Usage Overview
->>>>>>> 146ec0ac
 
 ```zig
 const std = @import("std");
@@ -118,7 +57,6 @@
     var gpa = std.heap.GeneralPurposeAllocator(.{}){};
     defer _ = gpa.deinit();
 
-<<<<<<< HEAD
     var framework = try abi.init(gpa.allocator(), .{});
     defer abi.shutdown(&framework);
 
@@ -155,62 +93,4 @@
 
 ## License
 
-MIT License – see [LICENSE](LICENSE).
-=======
-    var framework = try abi.init(gpa.allocator(), .{ .auto_discover_plugins = false });
-    defer framework.deinit();
-
-    try framework.writeSummary(std.io.getStdOut().writer());
-}
-```
-
-The runtime exposes helpers for managing plugin search paths, loading
-discovered artefacts, and toggling features:
-
-```zig
-const feature = abi.framework.config.Feature.distributed_tracing;
-if (!framework.isFeatureEnabled(feature)) {
-    _ = framework.enableFeature(feature);
-}
-
-try framework.addPluginPath("./plugins");
-try framework.refreshPlugins();
-```
-
----
-
-## Project Layout
-
-```text
-abi/
-├── src/            # Library code and CLI entrypoint
-├── tests/          # Unit tests
-├── docs/           # Static documentation site (Jekyll compatible)
-├── tools/          # Developer utilities
-└── zig-out/        # Build artefacts and generated docs
-```
-
-Cross-platform suites gracefully skip on unsupported hosts. Debug builds enable leak detection by default; aim to keep
-performance regressions under 5% across releases.
-
----
-
-## Documentation & Resources
-- [`docs/`](docs/) – Landing page for manuals, deployment guides, and generated references.
-- [`docs/reports/engineering_status.md`](docs/reports/engineering_status.md) – Consolidated quality, benchmarking, and migration status.
-- [`docs/reports/engineering_status.md#full-deployment-guide`](docs/reports/engineering_status.md#full-deployment-guide) – Step-by-step install, build, and rollout instructions relocated from the root deployment guide.
-- [`docs/reports/cross_platform_testing.md`](docs/reports/cross_platform_testing.md) – Supported matrix, automation notes, and troubleshooting tips.
-- [`docs/PRODUCTION_DEPLOYMENT.md`](docs/PRODUCTION_DEPLOYMENT.md) – Detailed production rollout guide and environment checklists.
-- CI generates fresh API docs via `zig build docs` and publishes them with GitHub Pages once the main branch passes.
-
----
-
-## Contributing
-
-Issues and pull requests are welcome. Please run `zig build test` and
-`zig fmt src tests build.zig` before submitting changes so CI stays green. For
-documentation tweaks, `zig build docs` regenerates the compiler output inside
-`zig-out/docs` which can be previewed locally with a static file server.
-
-The project is released under the [MIT license](LICENSE).
->>>>>>> 146ec0ac
+MIT License – see [LICENSE](LICENSE).