--- conflicted
+++ resolved
@@ -97,12 +97,9 @@
             try tui.run();
             return;
         } else if (std.mem.eql(u8, arg, "discord")) {
-<<<<<<< HEAD
             const api = @import("discord/api.zig");
             const gw = @import("discord/gateway.zig");
-=======
             const bot = @import("discord_bot.zig");
->>>>>>> eafc0eef
             var gpa = std.heap.GeneralPurposeAllocator(.{}){};
             defer _ = gpa.deinit();
             const allocator = gpa.allocator();
@@ -118,16 +115,13 @@
                 return;
             };
 
-<<<<<<< HEAD
             var bot = gw.DiscordBot.init(allocator, token);
             defer bot.deinit();
             // Non-blocking send using REST API
             try api.postMessage(allocator, token, channel, "Hello from Zig!");
             // Connect to gateway in blocking mode (example only)
             // try bot.connect();
-=======
             try bot.postMessage(allocator, token, channel, "Hello from Zig!");
->>>>>>> eafc0eef
             return;
         }
     }
