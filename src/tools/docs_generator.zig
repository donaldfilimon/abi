const std = @import("std");
const abi = @import("abi");

/// Documentation generator for ABI project
/// Generates comprehensive API documentation from source code with enhanced GitHub Pages support
pub fn main() !void {
    var gpa = std.heap.GeneralPurposeAllocator(.{}){};
    defer _ = gpa.deinit();
    const allocator = gpa.allocator();

    std.log.info("📚 Generating ABI API Documentation with GitHub Pages optimization", .{});

    // Create comprehensive docs directory structure
    try std.fs.cwd().makePath("docs/generated");
    try std.fs.cwd().makePath("docs/assets/css");
    try std.fs.cwd().makePath("docs/assets/js");
    try std.fs.cwd().makePath("docs/_layouts");
    try std.fs.cwd().makePath("docs/_data");
    try std.fs.cwd().makePath(".github/workflows");

    // GitHub Pages configuration (no Jekyll processing)
    try generateNoJekyll();

    // Generate Jekyll configuration for enhanced GitHub Pages support
    try generateJekyllConfig(allocator);
    try generateGitHubPagesLayout(allocator);
    try generateNavigationData(allocator);
    try generateSEOMetadata(allocator);

    // Generate core documentation
    try generateModuleDocs(allocator);
    try generateApiReference(allocator);
    try generateExamples(allocator);
    try generatePerformanceGuide(allocator);
    try generateDefinitionsReference(allocator);

    // Enhanced documentation features
    try generateCodeApiIndex(allocator);
    try generateSearchIndex(allocator);

    // GitHub Pages assets and styling
    try generateGitHubPagesAssets(allocator);

    // Static index and assets
    try generateDocsIndexHtml(allocator);
    try generateReadmeRedirect(allocator);

    // GitHub Actions workflow for automated deployment
    try generateGitHubActionsWorkflow(allocator);

    // Generate Zig native documentation
    try generateZigNativeDocs();

    std.log.info("✅ GitHub Pages documentation generation completed!", .{});
    std.log.info("📝 To deploy: Enable GitHub Pages in repository settings (source: docs folder)", .{});
    std.log.info("🚀 GitHub Actions workflow created for automated deployment", .{});
}

fn generateNoJekyll() !void {
    // Ensure GitHub Pages does not run Jekyll
    var file = try std.fs.cwd().createFile("docs/.nojekyll", .{});
    defer file.close();
}

/// Generate Jekyll configuration for GitHub Pages
fn generateJekyllConfig(_: std.mem.Allocator) !void {
    const file = try std.fs.cwd().createFile("docs/_config.yml", .{});
    defer file.close();

    const content =
        \\# ABI Documentation - Jekyll Configuration
        \\title: "ABI Documentation"
        \\description: "High-performance vector database with AI capabilities"
        \\url: "https://donaldfilimon.github.io/abi/"
        \\baseurl: "/abi"
        \\  
        \\# GitHub Pages settings
        \\remote_theme: pages-themes/minimal@v0.2.0
        \\plugins:
        \\  - jekyll-remote-theme
        \\  - jekyll-sitemap
        \\  - jekyll-feed
        \\  - jekyll-seo-tag
        \\
        \\# Navigation structure
        \\navigation:
        \\  - title: "Home"
        \\    url: "/"
        \\  - title: "API Reference"
        \\    url: "/generated/API_REFERENCE"
        \\  - title: "Module Reference"
        \\    url: "/generated/MODULE_REFERENCE"
        \\  - title: "Examples"
        \\    url: "/generated/EXAMPLES"
        \\  - title: "Performance Guide"
        \\    url: "/generated/PERFORMANCE_GUIDE"
        \\  - title: "Definitions"
        \\    url: "/generated/DEFINITIONS_REFERENCE"
        \\  - title: "Code Index"
        \\    url: "/generated/CODE_API_INDEX"
        \\
        \\# SEO and metadata
        \\lang: en
        \\author:
        \\  name: "ABI Team"
        \\  email: "team@abi.dev"
        \\
        \\# GitHub repository
        \\github:
        \\  repository_url: "https://github.com/donaldfilimon/abi"
        \\  repository_name: "abi"
        \\  owner_name: "donaldfilimon"
        \\
        \\# Social media
        \\social:
        \\  type: "Organization"
        \\  links:
        \\    - "https://github.com/donaldfilimon/abi"
        \\
        \\# Build settings
        \\markdown: kramdown
        \\highlighter: rouge
        \\theme: minima
        \\
        \\# Exclude from build
        \\exclude:
        \\  - "*.zig"
        \\  - "zig-*"
        \\  - "build.zig"
        \\  - "README.md"
        \\
        \\# Include in build
        \\include:
        \\  - "_redirects"
        \\
        \\# Kramdown settings
        \\kramdown:
        \\  input: GFM
        \\  syntax_highlighter: rouge
        \\  syntax_highlighter_opts:
        \\    css_class: 'highlight'
        \\    span:
        \\      line_numbers: false
        \\    block:
        \\      line_numbers: true
        \\
        \\# Collections
        \\collections:
        \\  generated:
        \\    output: true
        \\    permalink: /:collection/:name/
        \\
        \\# Defaults
        \\defaults:
        \\  - scope:
        \\      path: "generated"
        \\      type: "generated"
        \\    values:
        \\      layout: "documentation"
        \\      sitemap: true
        \\
    ;

    try file.writeAll(content);
}

/// Generate GitHub Pages layout template
fn generateGitHubPagesLayout(_: std.mem.Allocator) !void {
    const file = try std.fs.cwd().createFile("docs/_layouts/documentation.html", .{});
    defer file.close();

    const content =
        \\---
        \\layout: default
        \\---
        \\
        \\<!DOCTYPE html>
        \\<html lang="{{ page.lang | default: site.lang | default: 'en' }}">
        \\<head>
        \\  <meta charset="utf-8">
        \\  <meta http-equiv="X-UA-Compatible" content="IE=edge">
        \\  <meta name="viewport" content="width=device-width, initial-scale=1">
        \\  <link rel="stylesheet" href="{{ '/assets/css/style.css?v=' | append: site.github.build_revision | relative_url }}">
        \\  <link rel="stylesheet" href="{{ '/assets/css/documentation.css' | relative_url }}">
        \\  
        \\  <!-- SEO tags -->
        \\  {% seo %}
        \\  
        \\  <!-- Syntax highlighting -->
        \\  <link rel="stylesheet" href="{{ '/assets/css/syntax.css' | relative_url }}">
        \\  
        \\  <!-- Search functionality -->
        \\  <script src="{{ '/assets/js/search.js' | relative_url }}" defer></script>
        \\</head>
        \\<body>
        \\  <div class="wrapper">
        \\    <header>
        \\      <h1><a href="{{ '/' | relative_url }}">{{ site.title | default: site.github.repository_name }}</a></h1>
        \\      <p>{{ site.description | default: site.github.project_tagline }}</p>
        \\      
        \\      <!-- Search box -->
        \\      <div class="search-container">
        \\        <input type="search" id="search-input" placeholder="Search documentation..." autocomplete="off">
        \\        <div id="search-results" class="search-results hidden"></div>
        \\      </div>
        \\      
        \\      <!-- Navigation -->
        \\      <nav class="doc-navigation">
        \\        <h3>Documentation</h3>
        \\        <ul>
        \\          {% for nav_item in site.navigation %}
        \\          <li><a href="{{ nav_item.url | relative_url }}" {% if page.url == nav_item.url %}class="current"{% endif %}>{{ nav_item.title }}</a></li>
        \\          {% endfor %}
        \\        </ul>
        \\      </nav>
        \\      
        \\      <!-- GitHub links -->
        \\      {% if site.github.is_project_page %}
        \\      <p class="view">
        \\        <a href="{{ site.github.repository_url }}">View the Project on GitHub <small>{{ site.github.repository_nwo }}</small></a>
        \\      </p>
        \\      {% endif %}
        \\      
        \\      <!-- Download links -->
        \\      {% if site.github.is_project_page %}
        \\      <ul class="downloads">
        \\        {% if site.github.zip_url %}
        \\        <li><a href="{{ site.github.zip_url }}">Download <strong>ZIP File</strong></a></li>
        \\        {% endif %}
        \\        {% if site.github.tar_url %}
        \\        <li><a href="{{ site.github.tar_url }}">Download <strong>TAR Ball</strong></a></li>
        \\        {% endif %}
        \\        <li><a href="{{ site.github.repository_url }}">View On <strong>GitHub</strong></a></li>
        \\      </ul>
        \\      {% endif %}
        \\    </header>
        \\    
        \\    <section class="documentation-content">
        \\      <!-- Table of contents -->
        \\      <div id="toc" class="table-of-contents">
        \\        <h4>Table of Contents</h4>
        \\        <ul id="toc-list"></ul>
        \\      </div>
        \\      
        \\      <!-- Main content -->
        \\      <div class="content">
        \\        {{ content }}
        \\        
        \\        <!-- Feedback section -->
        \\        <div class="feedback-section">
        \\          <h3>Feedback</h3>
        \\          <p>Found an issue with this documentation? 
        \\             <a href="{{ site.github.repository_url }}/issues/new?title=Documentation%20Issue&body=Page:%20{{ page.url }}">Report it on GitHub</a>
        \\          </p>
        \\        </div>
        \\      </div>
        \\    </section>
        \\    
        \\    <footer>
        \\      {% if site.github.is_project_page %}
        \\      <p>This project is maintained by <a href="{{ site.github.owner_url }}">{{ site.github.owner_name }}</a></p>
        \\      {% endif %}
        \\      <p><small>Hosted on GitHub Pages &mdash; Theme by <a href="https://github.com/orderedlist">orderedlist</a></small></p>
        \\      <p><small>Generated with Zig documentation tools</small></p>
        \\    </footer>
        \\  </div>
        \\  
        \\  <!-- JavaScript for enhanced functionality -->
        \\  <script src="{{ '/assets/js/documentation.js' | relative_url }}"></script>
        \\  <script src="{{ '/assets/js/scale.fix.js' | relative_url }}"></script>
        \\  
        \\  <!-- Analytics (if configured) -->
        \\  {% if site.google_analytics %}
        \\  <script>
        \\    (function(i,s,o,g,r,a,m){i['GoogleAnalyticsObject']=r;i[r]=i[r]||function(){
        \\    (i[r].q=i[r].q||[]).push(arguments)},i[r].l=1*new Date();a=s.createElement(o),
        \\    m=s.getElementsByTagName(o)[0];a.async=1;a.src=g;m.parentNode.insertBefore(a,m)
        \\    })(window,document,'script','https://www.google-analytics.com/analytics.js','ga');
        \\    ga('create', '{{ site.google_analytics }}', 'auto');
        \\    ga('send', 'pageview');
        \\  </script>
        \\  {% endif %}
        \\</body>
        \\</html>
        \\
    ;

    try file.writeAll(content);
}

/// Generate navigation data for enhanced site structure
fn generateNavigationData(_: std.mem.Allocator) !void {
    const file = try std.fs.cwd().createFile("docs/_data/navigation.yml", .{});
    defer file.close();

    const content =
        \\# Main navigation structure
        \\main:
        \\  - title: "Getting Started"
        \\    children:
        \\      - title: "Quick Start"
        \\        url: "/examples/#quick-start"
        \\      - title: "Installation"
        \\        url: "/examples/#installation"
        \\      - title: "Basic Usage"
        \\        url: "/examples/#basic-vector-database"
        \\
        \\  - title: "API Documentation"
        \\    children:
        \\      - title: "Database API"
        \\        url: "/generated/API_REFERENCE/#database-api"
        \\      - title: "AI API"
        \\        url: "/generated/API_REFERENCE/#ai-api"
        \\      - title: "SIMD API"
        \\        url: "/generated/API_REFERENCE/#simd-api"
        \\      - title: "Plugin API"
        \\        url: "/generated/API_REFERENCE/#plugin-api"
        \\
        \\  - title: "Reference"
        \\    children:
        \\      - title: "Module Reference"
        \\        url: "/generated/MODULE_REFERENCE/"
        \\      - title: "Code Index"
        \\        url: "/generated/CODE_API_INDEX/"
        \\      - title: "Definitions"
        \\        url: "/generated/DEFINITIONS_REFERENCE/"
        \\
        \\  - title: "Guides"
        \\    children:
        \\      - title: "Performance Guide"
        \\        url: "/generated/PERFORMANCE_GUIDE/"
        \\      - title: "Examples"
        \\        url: "/generated/EXAMPLES/"
        \\      - title: "Best Practices"
        \\        url: "/generated/EXAMPLES/#performance-optimization"
        \\
        \\# Sidebar navigation for documentation pages
        \\docs:
        \\  - title: "Core Concepts"
        \\    children:
        \\      - title: "Vector Database"
        \\        url: "/generated/DEFINITIONS_REFERENCE/#vector-database"
        \\      - title: "Embeddings"
        \\        url: "/generated/DEFINITIONS_REFERENCE/#embeddings"
        \\      - title: "HNSW Index"
        \\        url: "/generated/DEFINITIONS_REFERENCE/#hnsw-hierarchical-navigable-small-world"
        \\
        \\  - title: "AI & ML"
        \\    children:
        \\      - title: "Neural Networks"
        \\        url: "/generated/DEFINITIONS_REFERENCE/#neural-network"
        \\      - title: "Training"
        \\        url: "/generated/DEFINITIONS_REFERENCE/#backpropagation"
        \\      - title: "Agents"
        \\        url: "/generated/DEFINITIONS_REFERENCE/#agent-based-systems"
        \\
        \\  - title: "Performance"
        \\    children:
        \\      - title: "SIMD Operations"
        \\        url: "/generated/DEFINITIONS_REFERENCE/#simd-single-instruction-multiple-data"
        \\      - title: "Memory Management"
        \\        url: "/generated/DEFINITIONS_REFERENCE/#memory-management"
        \\      - title: "Caching"
        \\        url: "/generated/DEFINITIONS_REFERENCE/#caching-strategies"
        \\
    ;

    try file.writeAll(content);
}

/// Generate SEO metadata and frontmatter for pages
fn generateSEOMetadata(_: std.mem.Allocator) !void {
    // Generate sitemap.xml
    const sitemap_file = try std.fs.cwd().createFile("docs/sitemap.xml", .{});
    defer sitemap_file.close();

    const sitemap_content =
        \\<?xml version="1.0" encoding="UTF-8"?>
        \\<urlset xmlns="http://www.sitemaps.org/schemas/sitemap/0.9">
        \\  <url>
        \\    <loc>https://donaldfilimon.github.io/abi/</loc>
        \\    <lastmod>{{ site.time | date_to_xmlschema }}</lastmod>
        \\    <changefreq>weekly</changefreq>
        \\    <priority>1.0</priority>
        \\  </url>
        \\  <url>
        \\    <loc>https://donaldfilimon.github.io/abi/generated/API_REFERENCE/</loc>
        \\    <lastmod>{{ site.time | date_to_xmlschema }}</lastmod>
        \\    <changefreq>weekly</changefreq>
        \\    <priority>0.9</priority>
        \\  </url>
        \\  <url>
        \\    <loc>https://donaldfilimon.github.io/abi/generated/MODULE_REFERENCE/</loc>
        \\    <lastmod>{{ site.time | date_to_xmlschema }}</lastmod>
        \\    <changefreq>weekly</changefreq>
        \\    <priority>0.8</priority>
        \\  </url>
        \\  <url>
        \\    <loc>https://donaldfilimon.github.io/abi/generated/EXAMPLES/</loc>
        \\    <lastmod>{{ site.time | date_to_xmlschema }}</lastmod>
        \\    <changefreq>weekly</changefreq>
        \\    <priority>0.8</priority>
        \\  </url>
        \\  <url>
        \\    <loc>https://donaldfilimon.github.io/abi/generated/PERFORMANCE_GUIDE/</loc>
        \\    <lastmod>{{ site.time | date_to_xmlschema }}</lastmod>
        \\    <changefreq>monthly</changefreq>
        \\    <priority>0.7</priority>
        \\  </url>
        \\  <url>
        \\    <loc>https://donaldfilimon.github.io/abi/generated/DEFINITIONS_REFERENCE/</loc>
        \\    <lastmod>{{ site.time | date_to_xmlschema }}</lastmod>
        \\    <changefreq>monthly</changefreq>
        \\    <priority>0.7</priority>
        \\  </url>
        \\  <url>
        \\    <loc>https://donaldfilimon.github.io/abi/generated/CODE_API_INDEX/</loc>
        \\    <lastmod>{{ site.time | date_to_xmlschema }}</lastmod>
        \\    <changefreq>daily</changefreq>
        \\    <priority>0.6</priority>
        \\  </url>
        \\</urlset>
        \\
    ;

    try sitemap_file.writeAll(sitemap_content);

    // Generate robots.txt
    const robots_file = try std.fs.cwd().createFile("docs/robots.txt", .{});
    defer robots_file.close();

    const robots_content =
        \\User-agent: *
        \\Allow: /
        \\Sitemap: https://donaldfilimon.github.io/abi/sitemap.xml
        \\
        \\# Disallow build artifacts
        \\Disallow: /zig-out/
        \\Disallow: /zig-cache/
        \\Disallow: /*.zig$
        \\
    ;

    try robots_file.writeAll(robots_content);
}

/// Generate native Zig documentation using built-in tools
fn generateZigNativeDocs() !void {
    // Create directory for native docs
    try std.fs.cwd().makePath("docs/zig-docs");
    // In a CI environment, you could run: zig build docs
    // Here we create a placeholder index to avoid empty directory
    var out = try std.fs.cwd().createFile("docs/zig-docs/index.html", .{ .truncate = true });
    defer out.close();
    try out.writeAll("<html><body><h1>Zig Native Docs</h1><p>Generated offline.</p></body></html>");
}

/// Generate README redirect for GitHub
fn generateReadmeRedirect(_: std.mem.Allocator) !void {
    const file = try std.fs.cwd().createFile("docs/README.md", .{});
    defer file.close();

    const content =
        \\---
        \\layout: documentation
        \\title: "ABI Documentation"
        \\description: "High-performance vector database with AI capabilities - Complete documentation"
        \\permalink: /
        \\---
        \\
        \\# ABI Documentation
        \\
        \\Welcome to the comprehensive documentation for ABI, a high-performance vector database with integrated AI capabilities.
        \\
        \\## 🚀 Quick Navigation
        \\
        \\<div class="quick-nav">
        \\  <div class="nav-card">
        \\    <h3><a href="./generated/API_REFERENCE/">📘 API Reference</a></h3>
        \\    <p>Complete API documentation with examples and detailed function signatures.</p>
        \\  </div>
        \\  
        \\  <div class="nav-card">
        \\    <h3><a href="./generated/EXAMPLES/">💡 Examples</a></h3>
        \\    <p>Practical examples and tutorials to get you started quickly.</p>
        \\  </div>
        \\  
        \\  <div class="nav-card">
        \\    <h3><a href="./generated/MODULE_REFERENCE/">📦 Module Reference</a></h3>
        \\    <p>Detailed module documentation and architecture overview.</p>
        \\  </div>
        \\  
        \\  <div class="nav-card">
        \\    <h3><a href="./generated/PERFORMANCE_GUIDE/">⚡ Performance Guide</a></h3>
        \\    <p>Optimization tips, benchmarks, and performance best practices.</p>
        \\  </div>
        \\</div>
        \\
        \\## 📖 What's Inside
        \\
        \\### Core Documentation
        \\- **[API Reference](./generated/API_REFERENCE/)** - Complete function and type documentation
        \\- **[Module Reference](./generated/MODULE_REFERENCE/)** - Module structure and relationships
        \\- **[Examples](./generated/EXAMPLES/)** - Practical usage examples and tutorials
        \\- **[Performance Guide](./generated/PERFORMANCE_GUIDE/)** - Optimization and benchmarking
        \\- **[Definitions](./generated/DEFINITIONS_REFERENCE/)** - Comprehensive glossary and concepts
        \\
        \\### Developer Resources
        \\- **[Code Index](./generated/CODE_API_INDEX/)** - Auto-generated API index from source
        \\- **[Native Docs](./native-docs/)** - Zig compiler-generated documentation
        \\- **[Search](./index.html)** - Interactive documentation browser
        \\
        \\## 🔍 Features
        \\
        \\- **🚄 High Performance**: Optimized vector operations with SIMD support
        \\- **🧠 AI Integration**: Built-in neural networks and machine learning
        \\- **🗄️ Vector Database**: Efficient storage and similarity search
        \\- **🔌 Plugin System**: Extensible architecture for custom functionality
        \\- **📊 Analytics**: Performance monitoring and optimization tools
        \\
        \\## 🛠️ Getting Started
        \\
        \\1. **Installation**: Check the [Examples](./generated/EXAMPLES/) for setup instructions
        \\2. **Quick Start**: Follow the [basic usage examples](./generated/EXAMPLES/#quick-start)
        \\3. **API Learning**: Explore the [API Reference](./generated/API_REFERENCE/) for detailed function documentation
        \\4. **Optimization**: Read the [Performance Guide](./generated/PERFORMANCE_GUIDE/) for best practices
        \\
        \\## 📚 Documentation Types
        \\
        \\This documentation is generated using multiple approaches:
        \\
        \\### Manual Documentation
        \\- Curated guides and examples
        \\- Performance analysis and optimization tips
        \\- Comprehensive concept explanations
        \\- Best practices and design patterns
        \\
        \\### Auto-Generated Documentation
        \\- Source code scanning for public APIs
        \\- Zig compiler documentation extraction
        \\- Type information and signatures
        \\- Cross-references and relationships
        \\
        \\## 🔗 External Resources
        \\
        \\- **[GitHub Repository](https://github.com/donaldfilimon/abi/)** - Source code and issues
        \\- **[Zig Language](https://ziglang.org/)** - Learn about the Zig programming language
        \\- **[Vector Databases](./generated/DEFINITIONS_REFERENCE/#vector-database)** - Learn about vector database concepts
        \\
        \\## 📧 Support
        \\
        \\- **Issues**: [Report bugs or request features](https://github.com/donaldfilimon/abi/issues)
        \\- **Discussions**: [Join community discussions](https://github.com/donaldfilimon/abi/discussions)
        \\- **Documentation**: [Improve documentation](https://github.com/donaldfilimon/abi/issues/new?title=Documentation%20Improvement)
        \\
        \\---
        \\
        \\<style>
        \\.quick-nav {
        \\  display: grid;
        \\  grid-template-columns: repeat(auto-fit, minmax(250px, 1fr));
        \\  gap: 1rem;
        \\  margin: 2rem 0;
        \\}
        \\
        \\.nav-card {
        \\  border: 1px solid #e1e4e8;
        \\  border-radius: 8px;
        \\  padding: 1.5rem;
        \\  background: #f6f8fa;
        \\}
        \\
        \\.nav-card h3 {
        \\  margin-top: 0;
        \\  margin-bottom: 0.5rem;
        \\}
        \\
        \\.nav-card h3 a {
        \\  text-decoration: none;
        \\  color: #0366d6;
        \\}
        \\
        \\.nav-card p {
        \\  margin-bottom: 0;
        \\  color: #586069;
        \\  font-size: 0.9rem;
        \\}
        \\
        \\@media (prefers-color-scheme: dark) {
        \\  .nav-card {
        \\    border-color: #30363d;
        \\    background: #21262d;
        \\  }
        \\  
        \\  .nav-card h3 a {
        \\    color: #58a6ff;
        \\  }
        \\  
        \\  .nav-card p {
        \\    color: #8b949e;
        \\  }
        \\}
        \\</style>
        \\
    ;

    try file.writeAll(content);
}

// ===== New Code: Source scanner for public declarations =====
const Declaration = struct {
    name: []u8,
    kind: []u8,
    signature: []u8,
    doc: []u8,
};

fn docPathLessThan(_: void, lhs: []const u8, rhs: []const u8) bool {
    return std.mem.order(u8, lhs, rhs) == .lt;
}

fn generateCodeApiIndex(allocator: std.mem.Allocator) !void {
    // Use an arena for all temporary allocations in scanning to avoid leaks and simplify ownership
    var arena = std.heap.ArenaAllocator.init(allocator);
    defer arena.deinit();
    const a = arena.allocator();

    var files = std.ArrayListUnmanaged([]const u8){};
    defer files.deinit(a);

    try collectZigFiles(a, "src", &files);
    std.mem.sort([]u8, files.items, {}, struct {
        fn lessThan(_: void, lhs: []u8, rhs: []u8) bool {
            return std.mem.lessThan(u8, lhs, rhs);
        }
    }.lessThan);
<<<<<<< HEAD
=======

    std.sort.block([]u8, files.items, {}, docPathLessThan);

    std.sort.block([]const u8, files.items, {}, docPathLessThan);
>>>>>>> c95c72e9

    var out = try std.fs.cwd().createFile("docs/generated/CODE_API_INDEX.md", .{ .truncate = true });
    defer out.close();

    const writef = struct {
        fn go(file: std.fs.File, alloc2: std.mem.Allocator, comptime fmt: []const u8, args: anytype) !void {
            const s = try std.fmt.allocPrint(alloc2, fmt, args);
            defer alloc2.free(s);
            try file.writeAll(s);
        }
    }.go;

    try writef(out, a, "# Code API Index (Scanned)\n\n", .{});
    try writef(out, a, "Scanned {d} Zig files under `src/`. This index lists public declarations discovered along with leading doc comments.\n\n", .{files.items.len});

    var decls = std.ArrayListUnmanaged(Declaration){};
    defer decls.deinit(a);

    for (files.items) |rel| {
        decls.clearRetainingCapacity();
        try scanFile(a, rel, &decls);
        if (decls.items.len == 0) continue;

        try writef(out, a, "## {s}\n\n", .{rel});
        for (decls.items) |d| {
            try writef(out, a, "- {s} `{s}`\n\n", .{ d.kind, d.name });
            if (d.doc.len > 0) {
                try writef(out, a, "{s}\n\n", .{d.doc});
            }
            if (d.signature.len > 0) {
                try writef(out, a, "```zig\n{s}\n```\n\n", .{d.signature});
            }
        }
    }
}

fn collectZigFiles(allocator: std.mem.Allocator, dir_path: []const u8, out_files: *std.ArrayListUnmanaged([]const u8)) !void {
    var stack = std.ArrayListUnmanaged([]u8){};
    defer {
        for (stack.items) |p| allocator.free(p);
        stack.deinit(allocator);
    }
    try stack.append(allocator, try allocator.dupe(u8, dir_path));

    while (stack.items.len > 0) {
        const idx = stack.items.len - 1;
        const path = stack.items[idx];
        _ = stack.pop();
        defer allocator.free(path);

        var dir = std.fs.cwd().openIterableDir(path, .{}) catch continue;
        defer dir.close();

        var it = dir.iterate();
        while (it.next() catch null) |entry| {
            if (entry.kind == .file) {
                if (std.mem.endsWith(u8, entry.name, ".zig")) {
                    const rel = try std.fs.path.join(allocator, &[_][]const u8{ path, entry.name });
                    try out_files.append(allocator, rel);
                }
            } else if (entry.kind == .directory) {
                if (std.mem.eql(u8, entry.name, ".") or std.mem.eql(u8, entry.name, "..")) continue;
                const sub = try std.fs.path.join(allocator, &[_][]const u8{ path, entry.name });
                try stack.append(allocator, sub);
            }
        }
    }
}

fn scanFile(allocator: std.mem.Allocator, rel_path: []const u8, decls: *std.ArrayListUnmanaged(Declaration)) !void {
    const file = try std.fs.cwd().openFile(rel_path, .{});
    defer file.close();

    var buffer = std.ArrayList(u8).init(allocator);
    defer buffer.deinit();

    var reader = file.reader();
    var buf: [4096]u8 = undefined;
    while (true) {
        const n = reader.read(&buf) catch |err| {
            if (err == error.EndOfStream) break;
            return err;
        };
        if (n == 0) break;
        try buffer.appendSlice(buf[0..n]);
    }
    const data = try buffer.toOwnedSlice();
    defer allocator.free(data);

    var it = std.mem.splitScalar(u8, data, '\n');

    var doc_buf = std.ArrayListUnmanaged(u8){};
    defer doc_buf.deinit(allocator);

    while (it.next()) |line| {
        const trimmed = std.mem.trim(u8, line, " \t\r");
        if (std.mem.startsWith(u8, trimmed, "///")) {
            // accumulate doc lines
            const doc_line = std.mem.trim(u8, trimmed[3..], " \t");
            try doc_buf.appendSlice(allocator, doc_line);
            try doc_buf.append(allocator, '\n');
            continue;
        }

        // Identify public declarations after doc comments
        if (isPubDecl(trimmed)) {
            const kind = detectKind(trimmed);
            const name = extractName(allocator, trimmed) catch {
                // reset doc buffer and continue
                doc_buf.clearRetainingCapacity();
                continue;
            };
            const sig = try allocator.dupe(u8, trimmed);
            const doc = try allocator.dupe(u8, doc_buf.items);
            doc_buf.clearRetainingCapacity();

            try decls.append(allocator, .{
                .name = name,
                .kind = try allocator.dupe(u8, kind),
                .signature = sig,
                .doc = doc,
            });
            continue;
        } else {
            // reset doc buffer if we encounter a non-doc, non-decl line
            if (trimmed.len > 0 and !std.mem.startsWith(u8, trimmed, "//")) {
                doc_buf.clearRetainingCapacity();
            }
        }
    }
}

fn isPubDecl(line: []const u8) bool {
    // consider pub fn/const/var/type usingnamespace
    if (!std.mem.startsWith(u8, line, "pub ")) return false;
    return std.mem.indexOfAny(u8, line[4..], "fctuv") != null // quick filter
    or std.mem.startsWith(u8, line, "pub usingnamespace") or std.mem.indexOf(u8, line, " struct") != null or std.mem.indexOf(u8, line, " enum") != null;
}

fn detectKind(line: []const u8) []const u8 {
    if (std.mem.startsWith(u8, line, "pub fn ")) return "fn";
    if (std.mem.startsWith(u8, line, "pub const ")) {
        if (std.mem.indexOf(u8, line, " struct") != null) return "type";
        if (std.mem.indexOf(u8, line, " enum") != null) return "type";
        return "const";
    }
    if (std.mem.startsWith(u8, line, "pub var ")) return "var";
    if (std.mem.startsWith(u8, line, "pub usingnamespace")) return "usingnamespace";
    return "pub";
}

fn extractName(allocator: std.mem.Allocator, line: []const u8) ![]u8 {
    // naive name extraction: after `pub fn|const|var` read identifier
    var rest: []const u8 = line;
    if (std.mem.startsWith(u8, rest, "pub fn ")) rest = rest[7..] else if (std.mem.startsWith(u8, rest, "pub const ")) rest = rest[10..] else if (std.mem.startsWith(u8, rest, "pub var ")) rest = rest[8..] else if (std.mem.startsWith(u8, rest, "pub usingnamespace ")) rest = rest[18..] else if (std.mem.startsWith(u8, rest, "pub ")) rest = rest[4..];

    // identifier: letters, digits, underscore
    var i: usize = 0;
    while (i < rest.len) : (i += 1) {
        const c = rest[i];
        const is_id = (c >= 'a' and c <= 'z') or (c >= 'A' and c <= 'Z') or (c >= '0' and c <= '9') or (c == '_') or (c == '.');
        if (!is_id) break;
    }
    const ident = std.mem.trim(u8, rest[0..i], " \t");
    if (ident.len == 0) return error.Invalid;
    return allocator.dupe(u8, ident);
}

fn generateSearchIndex(allocator: std.mem.Allocator) !void {
    var arena = std.heap.ArenaAllocator.init(allocator);
    defer arena.deinit();
    const a = arena.allocator();

    // Ensure output dir exists
    try std.fs.cwd().makePath("docs/generated");

    // Collect Markdown files in docs/generated
    var dir = std.fs.cwd().openIterableDir("docs/generated", .{}) catch |err| switch (err) {
        error.FileNotFound => return, // nothing to index yet
        else => return err,
    };
    defer dir.close();

    var files = std.ArrayListUnmanaged([]const u8){};
    defer files.deinit(a);

    var it = dir.iterate();
    while (it.next() catch null) |entry| {
        if (entry.kind == .file and std.mem.endsWith(u8, entry.name, ".md")) {
            const rel = try std.fs.path.join(a, &[_][]const u8{ "generated", entry.name });
            try files.append(a, rel);
        }
    }

    std.sort.block([]const u8, files.items, {}, docPathLessThan);

    var out = try std.fs.cwd().createFile("docs/generated/search_index.json", .{ .truncate = true });
    defer out.close();

    try out.writeAll("[\n");
    var first = true;

    for (files.items) |rel| {
        const full = try std.fs.path.join(a, &[_][]const u8{ "docs", rel });
        // Normalize relative path for web (forward slashes)
        const rel_web = try a.dupe(u8, rel);
        for (rel_web) |*ch| {
            if (ch.* == std.fs.path.sep) ch.* = '/';
        }
        var title_buf: []const u8 = "";
        var excerpt_buf: []const u8 = "";
        getTitleAndExcerpt(a, full, &title_buf, &excerpt_buf) catch {
            // Fallbacks
            title_buf = std.fs.path.basename(rel);
            excerpt_buf = "";
        };

        if (!first) {
            try out.writeAll(",\n");
        } else {
            first = false;
        }

        try out.writeAll("  {\"file\": ");
        try writeJsonString(out, rel_web);
        try out.writeAll(", \"title\": ");
        try writeJsonString(out, title_buf);
        try out.writeAll(", \"excerpt\": ");
        try writeJsonString(out, excerpt_buf);
        try out.writeAll("}");
    }

    try out.writeAll("\n]\n");
}

fn getTitleAndExcerpt(allocator: std.mem.Allocator, path: []const u8, title_out: *[]const u8, excerpt_out: *[]const u8) !void {
    const file = try std.fs.cwd().openFile(path, .{});
    defer file.close();
    var buffer = std.ArrayList(u8).init(allocator);
    defer buffer.deinit();

    var reader = file.reader();
    var buf: [4096]u8 = undefined;
    while (true) {
        const n = try reader.read(&buf);
        if (n == 0) break;
        try buffer.appendSlice(buf[0..n]);
    }
    const data = try buffer.toOwnedSlice();
    defer allocator.free(data);

    var it = std.mem.splitScalar(u8, data, '\n');

    var first_heading: ?[]const u8 = null;
    var in_code = false;

    var excerpt = std.ArrayListUnmanaged(u8){};
    defer excerpt.deinit(allocator);

    while (it.next()) |line| {
        const trimmed = std.mem.trim(u8, line, " \t\r");
        if (std.mem.startsWith(u8, trimmed, "```")) {
            in_code = !in_code;
            continue;
        }
        if (in_code) continue;

        if (first_heading == null and std.mem.startsWith(u8, trimmed, "#")) {
            var j: usize = 0;
            while (j < trimmed.len and trimmed[j] == '#') j += 1;
            const after = std.mem.trim(u8, trimmed[j..], " \t");
            if (after.len > 0) first_heading = after;
            continue;
        }

        if (trimmed.len == 0) continue;
        if (trimmed[0] == '#') continue; // skip headings in excerpt
        if (trimmed[0] == '|') continue; // skip tables

        // Append to excerpt up to ~300 chars
        if (excerpt.items.len > 0) try excerpt.append(allocator, ' ');
        var k: usize = 0;
        while (k < trimmed.len and excerpt.items.len < 300) : (k += 1) {
            const c = trimmed[k];
            if (c == '`') continue;
            try excerpt.append(allocator, c);
        }
        if (excerpt.items.len >= 300) break;
    }

    if (first_heading) |h| {
        title_out.* = try allocator.dupe(u8, h);
    } else {
        const base = std.fs.path.basename(path);
        title_out.* = try allocator.dupe(u8, base);
    }
    excerpt_out.* = try allocator.dupe(u8, excerpt.items);
}

fn writeJsonString(out: std.fs.File, s: []const u8) !void {
    try out.writeAll("\"");
    var i: usize = 0;
    while (i < s.len) : (i += 1) {
        const c = s[i];
        switch (c) {
            '\\' => try out.writeAll("\\\\"),
            '"' => try out.writeAll("\\\""),
            '\n' => try out.writeAll("\\n"),
            '\r' => try out.writeAll("\\r"),
            '\t' => try out.writeAll("\\t"),
            else => {
                var buf: [1]u8 = .{c};
                try out.writeAll(buf[0..1]);
            },
        }
    }
    try out.writeAll("\"");
}

fn generateDocsIndexHtml(_: std.mem.Allocator) !void {
    // Write a GitHub Pages friendly index.html that renders docs/generated/*.md client-side
    try std.fs.cwd().makePath("docs");
    var out = try std.fs.cwd().createFile("docs/index.html", .{ .truncate = true });
    defer out.close();

    const html =
        \\<!DOCTYPE html>
        \\<html lang="en">
        \\<head>
        \\  <meta charset="UTF-8" />
        \\  <meta name="viewport" content="width=device-width, initial-scale=1.0" />
        \\  <title>ABI Documentation</title>
        \\  <style>
        \\    body {
        \\      margin: 0;
        \\      font-family: system-ui, -apple-system, Segoe UI, Roboto, Ubuntu, Cantarell, Noto Sans, Arial, "Apple Color Emoji", "Segoe UI Emoji";
        \\      color-scheme: light dark;
        \\      --bg: #0b0d10;
        \\      --fg: #e6edf3;
        \\      --muted: #9aa4b2;
        \\      --accent: #5eb1ff;
        \\      --panel: #111418;
        \\      background: var(--bg);
        \\      color: var(--fg);
        \\      display: grid;
        \\      grid-template-columns: 320px 1fr;
        \\      height: 100svh;
        \\      overflow: hidden;
        \\    }
        \\
        \\    aside {
        \\      background: var(--panel);
        \\      border-right: 1px solid #1f2328;
        \\      display: flex;
        \\      flex-direction: column;
        \\      padding: 16px;
        \\      overflow: hidden;
        \\    }
        \\
        \\    main {
        \\      overflow: auto;
        \\      padding: 24px 32px;
        \\    }
        \\
        \\    #brand { font-weight: 700; letter-spacing: 0.2px; margin-bottom: 8px; }
        \\    #desc { color: var(--muted); font-size: 13px; margin-bottom: 12px; }
        \\    #search { padding: 10px 12px; border-radius: 8px; border: 1px solid #2a2f36; background: #0f1216; color: var(--fg); outline: none; width: 100%; box-sizing: border-box; }
        \\    #nav { overflow: auto; margin-top: 12px; padding-right: 6px; }
        \\    .nav-item { padding: 10px 8px; border-radius: 8px; }
        \\    .nav-item:hover { background: rgba(94, 177, 255, 0.12); }
        \\    .nav-item a { color: var(--fg); text-decoration: none; font-weight: 600; }
        \\    .nav-excerpt { color: var(--muted); font-size: 12px; margin-top: 4px; line-height: 1.35; display: -webkit-box; -webkit-box-orient: vertical; -webkit-line-clamp: 2; overflow: hidden; }
        \\
        \\    /* Content styling */
        \\    #content { max-width: 1100px; margin: 0 auto; line-height: 1.6; }
        \\    #content h1, #content h2, #content h3 { margin-top: 26px; scroll-margin-top: 80px; }
        \\    #content pre { background: #0f1216; padding: 14px; border-radius: 8px; overflow: auto; }
        \\    #content code { background: #0f1216; padding: 2px 4px; border-radius: 4px; }
        \\    #content a { color: var(--accent); }
        \\    #topbar { display: flex; align-items: center; justify-content: space-between; }
        \\    #topbar .right { display: flex; gap: 8px; align-items: center; }
        \\    button.small { background: #0f1216; border: 1px solid #2a2f36; color: var(--fg); border-radius: 8px; padding: 6px 10px; cursor: pointer; }
        \\    button.small:hover { border-color: var(--accent); }
        \\  </style>
        \\</head>
        \\<body>
        \\  <aside>
        \\    <div id="brand">ABI Docs</div>
        \\    <div id="desc">Search and browse documentation generated from the codebase.</div>
        \\    <input id="search" type="search" placeholder="Search docs..." />
        \\    <div id="nav"></div>
        \\  </aside>
        \\  <main>
        \\    <div id="topbar">
        \\      <div></div>
        \\      <div class="right">
        \\        <button class="small" id="open_md">Open in raw Markdown</button>
        \\      </div>
        \\    </div>
        \\    <div id="content"></div>
        \\  </main>
        \\  <script>
        \\  async function fetchJSON(p) { const r = await fetch(p); return await r.json(); }
        \\  async function fetchText(p) { const r = await fetch(p); return await r.text(); }
        \\  function escapeHTML(s){ return s.replace(/&/g,'&amp;').replace(/</g,'&lt;').replace(/>/g,'&gt;'); }
        \\  function mdToHtml(md) {
        \\    const lines = md.split('\\n');
        \\    let html = '';
        \\    let inCode = false; let codeLang = '';
        \\    for (let i=0;i<lines.length;i++){
        \\      let line = lines[i];
        \\      if (line.startsWith('```')) {
        \\        if (!inCode) { inCode = true; codeLang = line.slice(3).trim(); html += '<pre><code class="lang-'+escapeHTML(codeLang)+'">'; }
        \\        else { inCode = false; html += '</code></pre>'; }
        \\        continue;
        \\      }
        \\      if (inCode) { html += escapeHTML(line)+'\\n'; continue; }
        \\      if (line.startsWith('#')) {
        \\        const m = line.match(/^#+/); const level = m ? m[0].length : 1;
        \\        const text = line.slice(level).trim();
        \\        const id = text.toLowerCase().replace(/[^a-z0-9]+/g,'-').replace(/(^-|-$)/g,'');
        \\        html += `<h${level} id="${id}">${inline(text)}</h${level}>`;
        \\        continue;
        \\      }
        \\      if (/^\\s*[-*] /.test(line)) {
        \\        let items = []; let j=i;
        \\        while (j<lines.length && /^\\s*[-*] /.test(lines[j])) { items.push(lines[j].replace(/^\\s*[-*] /,'')); j++; }
        \\        html += '<ul>' + items.map(it => `<li>${inline(it)}</li>`).join('') + '</ul>';
        \\        i = j-1; continue;
        \\      }
        \\      if (/^\\s*[0-9]+\\. /.test(line)) {
        \\        let items=[]; let j=i;
        \\        while (j<lines.length && /^\\s*[0-9]+\\. /.test(lines[j])) { items.push(lines[j].replace(/^\\s*[0-9]+\\. /,'')); j++; }
        \\        html += '<ol>' + items.map(it => `<li>${inline(it)}</li>`).join('') + '</ol>';
        \\        i = j-1; continue;
        \\      }
        \\      if (line.trim() === '') { html += ''; continue; }
        \\      html += `<p>${inline(line)}</p>`;
        \\    }
        \\    return html;
        \\    function inline(t) {
        \\      t = t.replace(/`([^`]+)`/g,'<code>$1</code>');
        \\      t = t.replace(/\\*\\*([^*]+)\\*\\*/g,'<strong>$1</strong>');
        \\      t = t.replace(/\\*([^*]+)\\*/g,'<em>$1</em>');
        \\      t = t.replace(/\\!\\[([^\\]]*)\\]\\(([^)]+)\\)/g,'<img alt="$1" src="$2" />');
        \\      t = t.replace(/\\[([^\\]]+)\\]\\(([^)]+)\\)/g,(m,txt,url) => {\n        \\        if (url.startsWith('http') || url.startsWith('mailto:') || url.startsWith('#')) return `<a href=\"${url}\" target=\"_blank\" rel=\"noopener\">${txt}</a>`;\n        \\        if (url.endsWith('.md')) return `<a href=\"#${url}\" onclick=\"loadDoc('${url}'); return false;\">${txt}</a>`;\n        \\        return `<a href=\"${url}\" target=\"_blank\" rel=\"noopener\">${txt}</a>`;\n        \\      });
        \\      return t;
        \\    }
        \\  }
        \\  let searchData = [];
        \\  let currentPath = '';
        \\  async function init(){
        \\    try { searchData = await fetchJSON('generated/search_index.json'); } catch(e){ console.error('search index', e); }
        \\    renderNav(searchData);
        \\    const initial = location.hash ? decodeURIComponent(location.hash.slice(1)) : (searchData[0]?.file || 'generated/API_REFERENCE.md');
        \\    loadDoc(initial);
        \\    document.getElementById('search').addEventListener('input', (e) => {
        \\      const q = e.target.value.toLowerCase();
        \\      const results = searchData.filter(it => it.title.toLowerCase().includes(q) || it.excerpt.toLowerCase().includes(q));
        \\      renderNav(results);
        \\    });
        \\    document.getElementById('open_md').addEventListener('click', () => { if (currentPath) window.open(currentPath, '_blank'); });
        \\  }
        \\  async function loadDoc(path){
        \\    currentPath = path;
        \\    location.hash = encodeURIComponent(path);
        \\    const md = await fetchText(path);
        \\    document.getElementById('content').innerHTML = mdToHtml(md);
        \\    window.scrollTo(0,0);
        \\  }
        \\  function renderNav(list){
        \\    const nav = document.getElementById('nav');
        \\    nav.innerHTML = list.map(it => `<div class="nav-item"><a href="#${encodeURIComponent(it.file)}" onclick="loadDoc('${it.file}'); return false;">${it.title}</a><div class="nav-excerpt">${escapeHTML(it.excerpt)}</div></div>`).join('');
        \\  }
        \\  window.addEventListener('hashchange', () => {
        \\    const p = decodeURIComponent(location.hash.slice(1));
        \\    if (p) loadDoc(p);
        \\  });
        \\  init();
        \\  </script>
        \\</body>
        \\</html>
    ;

    try out.writeAll(html);
}

/// Generate CSS and JavaScript assets for GitHub Pages
fn generateGitHubPagesAssets(allocator: std.mem.Allocator) !void {
    _ = allocator;

    // Generate enhanced CSS
    const css_file = try std.fs.cwd().createFile("docs/assets/css/documentation.css", .{});
    defer css_file.close();

    const css_content =
        \\/* Enhanced GitHub Pages Documentation Styles */
        \\:root {
        \\  --color-canvas-default: #ffffff;
        \\  --color-canvas-subtle: #f6f8fa;
        \\  --color-border-default: #d0d7de;
        \\  --color-border-muted: #d8dee4;
        \\  --color-fg-default: #1f2328;
        \\  --color-fg-muted: #656d76;
        \\  --color-accent-fg: #0969da;
        \\  --color-accent-emphasis: #0969da;
        \\  --color-success-fg: #1a7f37;
        \\  --color-attention-fg: #9a6700;
        \\  --color-severe-fg: #d1242f;
        \\}
        \\
        \\@media (prefers-color-scheme: dark) {
        \\  :root {
        \\    --color-canvas-default: #0d1117;
        \\    --color-canvas-subtle: #161b22;
        \\    --color-border-default: #30363d;
        \\    --color-border-muted: #21262d;
        \\    --color-fg-default: #e6edf3;
        \\    --color-fg-muted: #8b949e;
        \\    --color-accent-fg: #58a6ff;
        \\    --color-accent-emphasis: #1f6feb;
        \\    --color-success-fg: #3fb950;
        \\    --color-attention-fg: #d29922;
        \\    --color-severe-fg: #f85149;
        \\  }
        \\}
        \\
        \\/* Documentation-specific styles */
        \\.documentation-content {
        \\  max-width: 1012px;
        \\  margin: 0 auto;
        \\  padding: 32px;
        \\  line-height: 1.6;
        \\}
        \\
        \\.table-of-contents {
        \\  background: var(--color-canvas-subtle);
        \\  border: 1px solid var(--color-border-default);
        \\  border-radius: 6px;
        \\  padding: 16px;
        \\  margin: 16px 0 24px 0;
        \\  font-size: 14px;
        \\}
        \\
        \\.table-of-contents h4 {
        \\  margin: 0 0 8px 0;
        \\  color: var(--color-fg-default);
        \\  font-weight: 600;
        \\}
        \\
        \\.table-of-contents ul {
        \\  margin: 0;
        \\  padding-left: 20px;
        \\}
        \\
        \\.table-of-contents li {
        \\  margin: 4px 0;
        \\}
        \\
        \\.table-of-contents a {
        \\  color: var(--color-accent-fg);
        \\  text-decoration: none;
        \\}
        \\
        \\.table-of-contents a:hover {
        \\  text-decoration: underline;
        \\}
        \\
        \\/* Search functionality */
        \\.search-container {
        \\  position: relative;
        \\  margin: 16px 0;
        \\}
        \\
        \\#search-input {
        \\  width: 100%;
        \\  padding: 8px 12px;
        \\  border: 1px solid var(--color-border-default);
        \\  border-radius: 6px;
        \\  background: var(--color-canvas-default);
        \\  color: var(--color-fg-default);
        \\  font-size: 14px;
        \\}
        \\
        \\.search-results {
        \\  position: absolute;
        \\  top: 100%;
        \\  left: 0;
        \\  right: 0;
        \\  background: var(--color-canvas-default);
        \\  border: 1px solid var(--color-border-default);
        \\  border-radius: 6px;
        \\  max-height: 300px;
        \\  overflow-y: auto;
        \\  z-index: 1000;
        \\  box-shadow: 0 8px 24px rgba(0, 0, 0, 0.1);
        \\}
        \\
        \\.search-result-item {
        \\  padding: 12px;
        \\  border-bottom: 1px solid var(--color-border-muted);
        \\  cursor: pointer;
        \\}
        \\
        \\.search-result-item:hover {
        \\  background: var(--color-canvas-subtle);
        \\}
        \\
        \\.search-result-title {
        \\  font-weight: 600;
        \\  color: var(--color-accent-fg);
        \\  margin-bottom: 4px;
        \\}
        \\
        \\.search-result-excerpt {
        \\  color: var(--color-fg-muted);
        \\  font-size: 13px;
        \\  line-height: 1.4;
        \\}
        \\
        \\/* Navigation improvements */
        \\.doc-navigation {
        \\  margin: 24px 0;
        \\}
        \\
        \\.doc-navigation h3 {
        \\  margin: 0 0 12px 0;
        \\  font-size: 16px;
        \\  font-weight: 600;
        \\  color: var(--color-fg-default);
        \\}
        \\
        \\.doc-navigation ul {
        \\  list-style: none;
        \\  margin: 0;
        \\  padding: 0;
        \\}
        \\
        \\.doc-navigation li {
        \\  margin: 0;
        \\}
        \\
        \\.doc-navigation a {
        \\  display: block;
        \\  padding: 8px 12px;
        \\  color: var(--color-fg-default);
        \\  text-decoration: none;
        \\  border-radius: 6px;
        \\  transition: background-color 0.1s ease;
        \\}
        \\
        \\.doc-navigation a:hover {
        \\  background: var(--color-canvas-subtle);
        \\  text-decoration: none;
        \\}
        \\
        \\.doc-navigation a.current {
        \\  background: var(--color-accent-emphasis);
        \\  color: #ffffff;
        \\  font-weight: 600;
        \\}
        \\
        \\/* Code syntax highlighting */
        \\.highlight {
        \\  background: var(--color-canvas-subtle);
        \\  border-radius: 6px;
        \\  padding: 16px;
        \\  overflow-x: auto;
        \\  margin: 16px 0;
        \\}
        \\
        \\.highlight pre {
        \\  margin: 0;
        \\  background: transparent;
        \\}
        \\
        \\/* Responsive design */
        \\@media (max-width: 768px) {
        \\  .documentation-content {
        \\    padding: 16px;
        \\  }
        \\  
        \\  .table-of-contents {
        \\    margin: 16px -16px 24px -16px;
        \\    border-radius: 0;
        \\    border-left: none;
        \\    border-right: none;
        \\  }
        \\}
        \\
        \\/* Feedback section */
        \\.feedback-section {
        \\  margin-top: 48px;
        \\  padding: 24px;
        \\  background: var(--color-canvas-subtle);
        \\  border: 1px solid var(--color-border-default);
        \\  border-radius: 6px;
        \\}
        \\
        \\.feedback-section h3 {
        \\  margin: 0 0 12px 0;
        \\  color: var(--color-fg-default);
        \\}
        \\
        \\.feedback-section p {
        \\  margin: 0;
        \\  color: var(--color-fg-muted);
        \\}
        \\
        \\.feedback-section a {
        \\  color: var(--color-accent-fg);
        \\  text-decoration: none;
        \\}
        \\
        \\.feedback-section a:hover {
        \\  text-decoration: underline;
        \\}
        \\
        \\/* Performance indicators */
        \\.performance-badge {
        \\  display: inline-block;
        \\  padding: 2px 6px;
        \\  background: var(--color-success-fg);
        \\  color: #ffffff;
        \\  font-size: 11px;
        \\  font-weight: 600;
        \\  border-radius: 12px;
        \\  text-transform: uppercase;
        \\  letter-spacing: 0.5px;
        \\}
        \\
        \\.performance-badge.warning {
        \\  background: var(--color-attention-fg);
        \\}
        \\
        \\.performance-badge.error {
        \\  background: var(--color-severe-fg);
        \\}
        \\
        \\/* Quick navigation cards */
        \\.quick-nav {
        \\  display: grid;
        \\  grid-template-columns: repeat(auto-fit, minmax(280px, 1fr));
        \\  gap: 16px;
        \\  margin: 24px 0;
        \\}
        \\
        \\.nav-card {
        \\  border: 1px solid var(--color-border-default);
        \\  border-radius: 8px;
        \\  padding: 20px;
        \\  background: var(--color-canvas-default);
        \\  transition: border-color 0.2s ease, box-shadow 0.2s ease;
        \\}
        \\
        \\.nav-card:hover {
        \\  border-color: var(--color-accent-emphasis);
        \\  box-shadow: 0 4px 12px rgba(0, 0, 0, 0.1);
        \\}
        \\
        \\.nav-card h3 {
        \\  margin: 0 0 8px 0;
        \\  font-size: 18px;
        \\}
        \\
        \\.nav-card h3 a {
        \\  color: var(--color-accent-fg);
        \\  text-decoration: none;
        \\}
        \\
        \\.nav-card p {
        \\  margin: 0;
        \\  color: var(--color-fg-muted);
        \\  font-size: 14px;
        \\  line-height: 1.5;
        \\}
        \\
        \\/* Print styles */
        \\@media print {
        \\  .doc-navigation,
        \\  .search-container,
        \\  .feedback-section {
        \\    display: none;
        \\  }
        \\  
        \\  .documentation-content {
        \\    max-width: none;
        \\    margin: 0;
        \\    padding: 0;
        \\  }
        \\}
        \\
    ;

    try css_file.writeAll(css_content);

    // Generate JavaScript for enhanced functionality
    const js_file = try std.fs.cwd().createFile("docs/assets/js/documentation.js", .{});
    defer js_file.close();

    const js_content =
        \\// Enhanced GitHub Pages Documentation JavaScript
        \\(function() {
        \\  'use strict';
        \\
        \\  // Generate table of contents
        \\  function generateTOC() {
        \\    const content = document.querySelector('.documentation-content .content');
        \\    const tocList = document.getElementById('toc-list');
        \\    
        \\    if (!content || !tocList) return;
        \\
        \\    const headings = content.querySelectorAll('h2, h3, h4');
        \\    if (headings.length === 0) {
        \\      document.getElementById('toc').style.display = 'none';
        \\      return;
        \\    }
        \\
        \\    headings.forEach((heading, index) => {
        \\      const id = heading.id || `heading-${index}`;
        \\      heading.id = id;
        \\      
        \\      const li = document.createElement('li');
        \\      const a = document.createElement('a');
        \\      a.href = `#${id}`;
        \\      a.textContent = heading.textContent;
        \\      a.className = `toc-${heading.tagName.toLowerCase()}`;
        \\      
        \\      li.appendChild(a);
        \\      tocList.appendChild(li);
        \\    });
        \\  }
        \\
        \\  // Search functionality
        \\  function initializeSearch() {
        \\    const searchInput = document.getElementById('search-input');
        \\    const searchResults = document.getElementById('search-results');
        \\    
        \\    if (!searchInput || !searchResults) return;
        \\
        \\    let searchData = [];
        \\    
        \\    // Load search index
        \\    fetch('/generated/search_index.json')
        \\      .then(response => response.json())
        \\      .then(data => {
        \\        searchData = data;
        \\      })
        \\      .catch(error => {
        \\        console.warn('Search index not available:', error);
        \\      });
        \\
        \\    let searchTimeout;
        \\    searchInput.addEventListener('input', function() {
        \\      clearTimeout(searchTimeout);
        \\      const query = this.value.trim().toLowerCase();
        \\      
        \\      if (query.length < 2) {
        \\        searchResults.classList.add('hidden');
        \\        return;
        \\      }
        \\
        \\      searchTimeout = setTimeout(() => {
        \\        const results = searchData.filter(item => 
        \\          item.title.toLowerCase().includes(query) || 
        \\          item.excerpt.toLowerCase().includes(query)
        \\        ).slice(0, 10);
        \\
        \\        displaySearchResults(results, query);
        \\      }, 200);
        \\    });
        \\
        \\    // Hide search results when clicking outside
        \\    document.addEventListener('click', function(e) {
        \\      if (!searchInput.contains(e.target) && !searchResults.contains(e.target)) {
        \\        searchResults.classList.add('hidden');
        \\      }
        \\    });
        \\  }
        \\
        \\  function displaySearchResults(results, query) {
        \\    const searchResults = document.getElementById('search-results');
        \\    if (!searchResults) return;
        \\
        \\    if (results.length === 0) {
        \\      searchResults.innerHTML = '<div class="search-result-item">No results found</div>';
        \\    } else {
        \\      searchResults.innerHTML = results.map(result => 
        \\        `<div class="search-result-item" onclick="navigateToPage('${result.file}')">
        \\          <div class="search-result-title">${highlightText(result.title, query)}</div>
        \\          <div class="search-result-excerpt">${highlightText(result.excerpt, query)}</div>
        \\        </div>`
        \\      ).join('');
        \\    }
        \\    
        \\    searchResults.classList.remove('hidden');
        \\  }
        \\
        \\  function highlightText(text, query) {
        \\    if (!query) return text;
        \\    const regex = new RegExp(`(${query})`, 'gi');
        \\    return text.replace(regex, '<strong>$1</strong>');
        \\  }
        \\
        \\  function navigateToPage(file) {
        \\    window.location.href = `/${file}`;
        \\  }
        \\
        \\  // Smooth scrolling for anchor links
        \\  function initializeSmoothScrolling() {
        \\    document.addEventListener('click', function(e) {
        \\      if (e.target.tagName === 'A' && e.target.getAttribute('href').startsWith('#')) {
        \\        e.preventDefault();
        \\        const targetId = e.target.getAttribute('href').substring(1);
        \\        const targetElement = document.getElementById(targetId);
        \\        
        \\        if (targetElement) {
        \\          targetElement.scrollIntoView({
        \\            behavior: 'smooth',
        \\            block: 'start'
        \\          });
        \\          
        \\          // Update URL without triggering navigation
        \\          history.pushState(null, null, `#${targetId}`);
        \\        }
        \\      }
        \\    });
        \\  }
        \\
        \\  // Copy code functionality
        \\  function addCopyButtons() {
        \\    const codeBlocks = document.querySelectorAll('pre code');
        \\    
        \\    codeBlocks.forEach(function(codeBlock) {
        \\      const pre = codeBlock.parentElement;
        \\      const button = document.createElement('button');
        \\      button.textContent = 'Copy';
        \\      button.className = 'copy-button';
        \\      button.style.cssText = `
        \\        position: absolute;
        \\        top: 8px;
        \\        right: 8px;
        \\        background: var(--color-canvas-subtle);
        \\        border: 1px solid var(--color-border-default);
        \\        border-radius: 4px;
        \\        padding: 4px 8px;
        \\        font-size: 12px;
        \\        cursor: pointer;
        \\        color: var(--color-fg-default);
        \\      `;
        \\      
        \\      pre.style.position = 'relative';
        \\      pre.appendChild(button);
        \\      
        \\      button.addEventListener('click', function() {
        \\        navigator.clipboard.writeText(codeBlock.textContent).then(function() {
        \\          button.textContent = 'Copied!';
        \\          setTimeout(function() {
        \\            button.textContent = 'Copy';
        \\          }, 2000);
        \\        });
        \\      });
        \\    });
        \\  }
        \\
        \\  // Performance monitoring
        \\  function trackPerformance() {
        \\    if ('performance' in window) {
        \\      window.addEventListener('load', function() {
        \\        setTimeout(function() {
        \\          const perfData = performance.getEntriesByType('navigation')[0];
        \\          const loadTime = perfData.loadEventEnd - perfData.loadEventStart;
        \\          
        \\          if (loadTime > 0) {
        \\            console.log(`Page load time: ${loadTime}ms`);
        \\          }
        \\        }, 0);
        \\      });
        \\    }
        \\  }
        \\
        \\  // Initialize all functionality when DOM is ready
        \\  function initialize() {
        \\    generateTOC();
        \\    initializeSearch();
        \\    initializeSmoothScrolling();
        \\    addCopyButtons();
        \\    trackPerformance();
        \\    
        \\    // Add performance badges to relevant sections
        \\    const performanceMarkers = document.querySelectorAll('code:contains("~"), code:contains("ms"), code:contains("μs")');
        \\    performanceMarkers.forEach(function(marker) {
        \\      if (marker.textContent.includes('~')) {
        \\        const badge = document.createElement('span');
        \\        badge.className = 'performance-badge';
        \\        badge.textContent = 'PERF';
        \\        marker.parentElement.insertBefore(badge, marker.nextSibling);
        \\      }
        \\    });
        \\  }
        \\
        \\  // DOM ready check
        \\  if (document.readyState === 'loading') {
        \\    document.addEventListener('DOMContentLoaded', initialize);
        \\  } else {
        \\    initialize();
        \\  }
        \\
        \\})();
        \\
    ;

    try js_file.writeAll(js_content);

    // Generate search JavaScript
    const search_js_file = try std.fs.cwd().createFile("docs/assets/js/search.js", .{});
    defer search_js_file.close();

    const search_js_content =
        \\// Advanced search functionality for GitHub Pages
        \\(function() {
        \\  'use strict';
        \\
        \\  let searchIndex = [];
        \\  let searchWorker;
        \\
        \\  // Initialize search with web worker for better performance
        \\  function initializeAdvancedSearch() {
        \\    // Load search index
        \\    fetch('/generated/search_index.json')
        \\      .then(response => response.json())
        \\      .then(data => {
        \\        searchIndex = data;
        \\        setupSearchInterface();
        \\      })
        \\      .catch(error => {
        \\        console.warn('Search functionality unavailable:', error);
        \\      });
        \\  }
        \\
        \\  function setupSearchInterface() {
        \\    const searchInput = document.getElementById('search-input');
        \\    if (!searchInput) return;
        \\
        \\    // Add keyboard shortcuts
        \\    document.addEventListener('keydown', function(e) {
        \\      // Ctrl/Cmd + K to focus search
        \\      if ((e.ctrlKey || e.metaKey) && e.key === 'k') {
        \\        e.preventDefault();
        \\        searchInput.focus();
        \\        searchInput.select();
        \\      }
        \\      
        \\      // Escape to clear search
        \\      if (e.key === 'Escape' && document.activeElement === searchInput) {
        \\        searchInput.value = '';
        \\        hideSearchResults();
        \\      }
        \\    });
        \\
        \\    // Add search suggestions
        \\    searchInput.addEventListener('focus', function() {
        \\      if (this.value.trim() === '') {
        \\        showSearchSuggestions();
        \\      }
        \\    });
        \\  }
        \\
        \\  function showSearchSuggestions() {
        \\    const suggestions = [
        \\      'database API',
        \\      'neural networks',
        \\      'SIMD operations',
        \\      'performance guide',
        \\      'plugin system',
        \\      'vector search',
        \\      'machine learning'
        \\    ];
        \\
        \\    const searchResults = document.getElementById('search-results');
        \\    if (!searchResults) return;
        \\
        \\    searchResults.innerHTML = suggestions.map(suggestion =>
        \\      `<div class="search-result-item suggestion" onclick="searchFor('${suggestion}')">
        \\        <div class="search-result-title">💡 ${suggestion}</div>
        \\        <div class="search-result-excerpt">Search suggestion</div>
        \\      </div>`
        \\    ).join('');
        \\    
        \\    searchResults.classList.remove('hidden');
        \\  }
        \\
        \\  function searchFor(query) {
        \\    const searchInput = document.getElementById('search-input');
        \\    if (searchInput) {
        \\      searchInput.value = query;
        \\      searchInput.dispatchEvent(new Event('input'));
        \\    }
        \\  }
        \\
        \\  function hideSearchResults() {
        \\    const searchResults = document.getElementById('search-results');
        \\    if (searchResults) {
        \\      searchResults.classList.add('hidden');
        \\    }
        \\  }
        \\
        \\  // Fuzzy search implementation
        \\  function fuzzySearch(query, items) {
        \\    const fuse = new Fuse(items, {
        \\      keys: ['title', 'excerpt'],
        \\      threshold: 0.4,
        \\      distance: 100,
        \\      includeScore: true
        \\    });
        \\    
        \\    return fuse.search(query).map(result => result.item);
        \\  }
        \\
        \\  // Initialize when DOM is ready
        \\  if (document.readyState === 'loading') {
        \\    document.addEventListener('DOMContentLoaded', initializeAdvancedSearch);
        \\  } else {
        \\    initializeAdvancedSearch();
        \\  }
        \\
        \\})();
        \\
    ;

    try search_js_file.writeAll(search_js_content);
}

/// Generate comprehensive module documentation
fn generateModuleDocs(_: std.mem.Allocator) !void {
    const file = try std.fs.cwd().createFile("docs/generated/MODULE_REFERENCE.md", .{});
    defer file.close();

    const content =
        \\---
        \\layout: documentation
        \\title: "Module Reference"
        \\description: "Comprehensive reference for all ABI modules and components"
        \\---
        \\
        \\# ABI Module Reference
        \\
        \\## 📦 Core Modules
        \\
        \\### `abi` - Main Module
        \\The primary module containing all core functionality.
        \\
        \\#### Key Components:
        \\- **Database Engine**: High-performance vector database with HNSW indexing
        \\- **AI System**: Neural networks and machine learning capabilities
        \\- **SIMD Operations**: Optimized vector operations
        \\- **Plugin System**: Extensible architecture for custom functionality
        \\
        \\### `abi.database` - Database Module
        \\Vector database operations and management.
        \\
        \\#### Functions:
        \\```zig
        \\// Initialize database
        \\pub fn init(allocator: Allocator, config: DatabaseConfig) !Database
        \\
        \\// Insert vector
        \\pub fn insert(self: *Database, vector: []const f32, metadata: ?[]const u8) !u64
        \\
        \\// Search vectors
        \\pub fn search(self: *Database, query: []const f32, k: usize) ![]SearchResult
        \\
        \\// Update vector
        \\pub fn update(self: *Database, id: u64, vector: []const f32) !void
        \\
        \\// Delete vector
        \\pub fn delete(self: *Database, id: u64) !void
        \\```
        \\
        \\### `abi.ai` - AI Module
        \\Artificial intelligence and machine learning capabilities.
        \\
        \\#### Functions:
        \\```zig
        \\// Create neural network
        \\pub fn createNetwork(allocator: Allocator, config: NetworkConfig) !NeuralNetwork
        \\
        \\// Train network
        \\pub fn train(self: *NeuralNetwork, data: []const TrainingData) !f32
        \\
        \\// Predict/Infer
        \\pub fn predict(self: *NeuralNetwork, input: []const f32) ![]f32
        \\
        \\// Enhanced agent operations
        \\pub fn createAgent(allocator: Allocator, config: AgentConfig) !EnhancedAgent
        \\```
        \\
        \\### `abi.simd` - SIMD Module
        \\SIMD-optimized vector operations.
        \\
        \\#### Functions:
        \\```zig
        \\// Vector addition
        \\pub fn add(result: []f32, a: []const f32, b: []const f32) void
        \\
        \\// Vector subtraction
        \\pub fn subtract(result: []f32, a: []const f32, b: []const f32) void
        \\
        \\// Vector multiplication
        \\pub fn multiply(result: []f32, a: []const f32, b: []const f32) void
        \\
        \\// Vector normalization
        \\pub fn normalize(result: []f32, input: []const f32) void
        \\```
        \\
        \\### `abi.plugins` - Plugin System
        \\Extensible plugin architecture.
        \\
        \\#### Functions:
        \\```zig
        \\// Load plugin
        \\pub fn loadPlugin(path: []const u8) !Plugin
        \\
        \\// Register plugin
        \\pub fn registerPlugin(plugin: Plugin) !void
        \\
        \\// Execute plugin function
        \\pub fn executePlugin(plugin: Plugin, function: []const u8, args: []const u8) ![]u8
        \\```
        \\
        \\## 🔧 Configuration Types
        \\
        \\### DatabaseConfig
        \\```zig
        \\pub const DatabaseConfig = struct {
        \\    max_vectors: usize = 1000000,
        \\    vector_dimension: usize = 128,
        \\    index_type: IndexType = .hnsw,
        \\    storage_path: ?[]const u8 = null,
        \\    enable_caching: bool = true,
        \\    cache_size: usize = 1024 * 1024, // 1MB
        \\};
        \\```
        \\
        \\### NetworkConfig
        \\```zig
        \\pub const NetworkConfig = struct {
        \\    input_size: usize,
        \\    hidden_sizes: []const usize,
        \\    output_size: usize,
        \\    activation: ActivationType = .relu,
        \\    learning_rate: f32 = 0.01,
        \\    batch_size: usize = 32,
        \\};
        \\```
        \\
        \\## 📊 Performance Characteristics
        \\
        \\| Operation | Performance | Memory Usage |
        \\|-----------|-------------|--------------|
        \\| Vector Insert | ~2.5ms (1000 vectors) | ~512 bytes/vector |
        \\| Vector Search | ~13ms (10k vectors, k=10) | ~160 bytes/result |
        \\| Neural Training | ~30μs/iteration | ~1MB/network |
        \\| SIMD Operations | ~3μs (2048 elements) | ~16KB/batch |
        \\
        \\## 🚀 Usage Examples
        \\
        \\### Basic Database Usage
        \\```zig
        \\const std = @import("std");
        \\const abi = @import("abi");
        \\
        \\pub fn main() !void {
        \\    var gpa = std.heap.GeneralPurposeAllocator(.{}){};
        \\    defer _ = gpa.deinit();
        \\    const allocator = gpa.allocator();
        \\
        \\    // Initialize database
        \\    const config = abi.DatabaseConfig{
        \\        .max_vectors = 10000,
        \\        .vector_dimension = 128,
        \\    };
        \\    var db = try abi.database.init(allocator, config);
        \\    defer db.deinit();
        \\
        \\    // Insert vectors
        \\    const vector = [_]f32{1.0, 2.0, 3.0} ** 43; // 128 dimensions
        \\    const id = try db.insert(&vector, "sample_data");
        \\
        \\    // Search for similar vectors
        \\    const results = try db.search(&vector, 10);
        \\    defer allocator.free(results);
        \\
        \\    std.log.info("Found {} similar vectors", .{results.len});
        \\}
        \\```
        \\
        \\### Neural Network Training
        \\```zig
        \\const config = abi.NetworkConfig{
        \\    .input_size = 128,
        \\    .hidden_sizes = &[_]usize{64, 32},
        \\    .output_size = 10,
        \\    .learning_rate = 0.01,
        \\};
        \\
        \\var network = try abi.ai.createNetwork(allocator, config);
        \\defer network.deinit();
        \\
        \\// Training data
        \\const training_data = [_]abi.TrainingData{
        \\    .{ .input = &input1, .output = &output1 },
        \\    .{ .input = &input2, .output = &output2 },
        \\};
        \\
        \\// Train network
        \\const loss = try network.train(&training_data);
        \\std.log.info("Training loss: {}", .{loss});
        \\```
        \\
        \\## 🔍 Error Handling
        \\
        \\All functions return appropriate error types:
        \\- `DatabaseError` - Database-specific errors
        \\- `AIError` - AI/ML operation errors
        \\- `SIMDError` - SIMD operation errors
        \\- `PluginError` - Plugin system errors
        \\
        \\## 📈 Performance Tips
        \\
        \\1. **Use appropriate vector dimensions** - 128-512 dimensions typically optimal
        \\2. **Batch operations** - Group multiple operations for better performance
        \\3. **Enable caching** - Significant performance improvement for repeated queries
        \\4. **SIMD optimization** - Automatically enabled for supported operations
        \\5. **Memory management** - Use arena allocators for bulk operations
        \\
    ;

    try file.writeAll(content);
}

/// Generate API reference documentation
fn generateApiReference(_: std.mem.Allocator) !void {
    const file = try std.fs.cwd().createFile("docs/generated/API_REFERENCE.md", .{});
    defer file.close();

    const content =
        \\---
        \\layout: documentation
        \\title: "API Reference"
        \\description: "Complete API reference for ABI with detailed function documentation"
        \\---
        \\
        \\# ABI API Reference
        \\
        \\## 🗄️ Database API
        \\
        \\### Database
        \\Main database interface for vector operations.
        \\
        \\#### Methods
        \\
        \\##### `init(allocator: Allocator, config: DatabaseConfig) !Database`
        \\Initialize a new database instance.
        \\
        \\**Parameters:**
        \\- `allocator`: Memory allocator to use
        \\- `config`: Database configuration
        \\
        \\**Returns:** Initialized database instance
        \\
        \\**Errors:** `DatabaseError.OutOfMemory`, `DatabaseError.InvalidConfig`
        \\
        \\##### `insert(self: *Database, vector: []const f32, metadata: ?[]const u8) !u64`
        \\Insert a vector into the database.
        \\
        \\**Parameters:**
        \\- `vector`: Vector data (must match configured dimension)
        \\- `metadata`: Optional metadata string
        \\
        \\**Returns:** Unique ID for the inserted vector
        \\
        \\**Performance:** ~2.5ms for 1000 vectors
        \\
        \\##### `search(self: *Database, query: []const f32, k: usize) ![]SearchResult`
        \\Search for k nearest neighbors.
        \\
        \\**Parameters:**
        \\- `query`: Query vector
        \\- `k`: Number of results to return
        \\
        \\**Returns:** Array of search results (caller must free)
        \\
        \\**Performance:** ~13ms for 10k vectors, k=10
        \\
        \\## 🧠 AI API
        \\
        \\### NeuralNetwork
        \\Neural network for machine learning operations.
        \\
        \\#### Methods
        \\
        \\##### `createNetwork(allocator: Allocator, config: NetworkConfig) !NeuralNetwork`
        \\Create a new neural network.
        \\
        \\**Parameters:**
        \\- `allocator`: Memory allocator
        \\- `config`: Network configuration
        \\
        \\**Returns:** Initialized neural network
        \\
        \\##### `train(self: *NeuralNetwork, data: []const TrainingData) !f32`
        \\Train the neural network.
        \\
        \\**Parameters:**
        \\- `data`: Training data array
        \\
        \\**Returns:** Final training loss
        \\
        \\##### `predict(self: *NeuralNetwork, input: []const f32) ![]f32`
        \\Make predictions using the trained network.
        \\
        \\**Parameters:**
        \\- `input`: Input vector
        \\
        \\**Returns:** Prediction results (caller must free)
        \\
        \\## ⚡ SIMD API
        \\
        \\### Vector Operations
        \\SIMD-optimized vector operations.
        \\
        \\#### Functions
        \\
        \\##### `add(result: []f32, a: []const f32, b: []const f32) void`
        \\Add two vectors element-wise.
        \\
        \\**Parameters:**
        \\- `result`: Output vector (must be same size as inputs)
        \\- `a`: First input vector
        \\- `b`: Second input vector
        \\
        \\**Performance:** ~3μs for 2048 elements
        \\
        \\##### `normalize(result: []f32, input: []const f32) void`
        \\Normalize a vector to unit length.
        \\
        \\**Parameters:**
        \\- `result`: Output normalized vector
        \\- `input`: Input vector to normalize
        \\
        \\## 🔌 Plugin API
        \\
        \\### Plugin System
        \\Extensible plugin architecture.
        \\
        \\#### Functions
        \\
        \\##### `loadPlugin(path: []const u8) !Plugin`
        \\Load a plugin from file.
        \\
        \\**Parameters:**
        \\- `path`: Path to plugin file
        \\
        \\**Returns:** Loaded plugin instance
        \\
        \\##### `executePlugin(plugin: Plugin, function: []const u8, args: []const u8) ![]u8`
        \\Execute a plugin function.
        \\
        \\**Parameters:**
        \\- `plugin`: Plugin instance
        \\- `function`: Function name to execute
        \\- `args`: JSON-encoded arguments
        \\
        \\**Returns:** JSON-encoded result (caller must free)
        \\
        \\## 📊 Data Types
        \\
        \\### SearchResult
        \\```zig
        \\pub const SearchResult = struct {
        \\    id: u64,
        \\    distance: f32,
        \\    metadata: ?[]const u8,
        \\};
        \\```
        \\
        \\### TrainingData
        \\```zig
        \\pub const TrainingData = struct {
        \\    input: []const f32,
        \\    output: []const f32,
        \\};
        \\```
        \\
        \\## ⚠️ Error Types
        \\
        \\### DatabaseError
        \\```zig
        \\pub const DatabaseError = error{
        \\    OutOfMemory,
        \\    InvalidConfig,
        \\    VectorDimensionMismatch,
        \\    IndexNotFound,
        \\    StorageError,
        \\};
        \\```
        \\
        \\### AIError
        \\```zig
        \\pub const AIError = error{
        \\    InvalidNetworkConfig,
        \\    TrainingDataEmpty,
        \\    ConvergenceFailed,
        \\    InvalidInputSize,
        \\};
        \\```
        \\
    ;

    try file.writeAll(content);
}

/// Generate usage examples
fn generateExamples(_: std.mem.Allocator) !void {
    const file = try std.fs.cwd().createFile("docs/generated/EXAMPLES.md", .{});
    defer file.close();

    const content =
        \\---
        \\layout: documentation
        \\title: "Examples & Tutorials"
        \\description: "Practical examples and tutorials for using ABI effectively"
        \\---
        \\
        \\# ABI Usage Examples
        \\
        \\## 🚀 Quick Start
        \\
        \\### Basic Vector Database
        \\```zig
        \\const std = @import("std");
        \\const abi = @import("abi");
        \\
        \\pub fn main() !void {
        \\    var gpa = std.heap.GeneralPurposeAllocator(.{}){};
        \\    defer _ = gpa.deinit();
        \\    const allocator = gpa.allocator();
        \\
        \\    // Initialize database
        \\    const config = abi.DatabaseConfig{
        \\        .max_vectors = 10000,
        \\        .vector_dimension = 128,
        \\        .enable_caching = true,
        \\    };
        \\    var db = try abi.database.init(allocator, config);
        \\    defer db.deinit();
        \\
        \\    // Insert sample vectors
        \\    for (0..100) |i| {
        \\        var vector: [128]f32 = undefined;
        \\        for (&vector, 0..) |*v, j| {
        \\            v.* = @as(f32, @floatFromInt(i + j)) * 0.1;
        \\        }
        \\        const id = try db.insert(&vector, "vector_{}");
        \\        std.log.info("Inserted vector with ID: {}", .{id});
        \\    }
        \\
        \\    // Search for similar vectors
        \\    const query = [_]f32{1.0} ** 128;
        \\    const results = try db.search(&query, 5);
        \\    defer allocator.free(results);
        \\
        \\    std.log.info("Found {} similar vectors:", .{results.len});
        \\    for (results, 0..) |result, i| {
        \\        std.log.info("  {}: ID={}, Distance={}", .{ i, result.id, result.distance });
        \\    }
        \\}
        \\```
        \\
        \\## 🧠 Machine Learning Pipeline
        \\
        \\### Neural Network Training
        \\```zig
        \\pub fn trainModel() !void {
        \\    var gpa = std.heap.GeneralPurposeAllocator(.{}){};
        \\    defer _ = gpa.deinit();
        \\    const allocator = gpa.allocator();
        \\
        \\    // Create network
        \\    const config = abi.NetworkConfig{
        \\        .input_size = 128,
        \\        .hidden_sizes = &[_]usize{64, 32},
        \\        .output_size = 10,
        \\        .learning_rate = 0.01,
        \\        .batch_size = 32,
        \\    };
        \\    var network = try abi.ai.createNetwork(allocator, config);
        \\    defer network.deinit();
        \\
        \\    // Generate training data
        \\    var training_data = std.array_list.Managed(abi.TrainingData).init(allocator);
        \\    defer training_data.deinit();
        \\
        \\    for (0..1000) |i| {
        \\        var input: [128]f32 = undefined;
        \\        var output: [10]f32 = undefined;
        \\
        \\        // Generate random input
        \\        for (&input) |*v| {
        \\            v.* = std.rand.DefaultPrng.init(@as(u64, i)).random().float(f32);
        \\        }
        \\
        \\        // Generate target output (one-hot encoding)
        \\        @memset(&output, 0);
        \\        output[i % 10] = 1.0;
        \\
        \\        try training_data.append(abi.TrainingData{
        \\            .input = &input,
        \\            .output = &output,
        \\        });
        \\    }
        \\
        \\    // Train network
        \\    const loss = try network.train(training_data.items);
        \\    std.log.info("Training completed with loss: {}", .{loss});
        \\
        \\    // Test prediction
        \\    const test_input = [_]f32{0.5} ** 128;
        \\    const prediction = try network.predict(&test_input);
        \\    defer allocator.free(prediction);
        \\
        \\    std.log.info("Prediction: {any}", .{prediction});
        \\}
        \\```
        \\
        \\## ⚡ SIMD Operations
        \\
        \\### Vector Processing
        \\```zig
        \\pub fn vectorProcessing() !void {
        \\    var gpa = std.heap.GeneralPurposeAllocator(.{}){};
        \\    defer _ = gpa.deinit();
        \\    const allocator = gpa.allocator();
        \\
        \\    // Allocate vectors
        \\    const size = 2048;
        \\    const a = try allocator.alloc(f32, size);
        \\    defer allocator.free(a);
        \\    const b = try allocator.alloc(f32, size);
        \\    defer allocator.free(b);
        \\    const result = try allocator.alloc(f32, size);
        \\    defer allocator.free(result);
        \\
        \\    // Initialize vectors
        \\    for (a, 0..) |*v, i| v.* = @as(f32, @floatFromInt(i));
        \\    for (b, 0..) |*v, i| v.* = @as(f32, @floatFromInt(i * 2));
        \\
        \\    // SIMD operations
        \\    const start_time = std.time.nanoTimestamp();
        \\
        \\    abi.simd.add(result, a, b);
        \\    abi.simd.subtract(result, result, a);
        \\    abi.simd.multiply(result, result, b);
        \\    abi.simd.normalize(result, result);
        \\
        \\    const end_time = std.time.nanoTimestamp();
        \\    const duration = @as(f64, @floatFromInt(end_time - start_time)) / 1000.0; // Convert to milliseconds
        \\
        \\    std.log.info("SIMD operations completed in {}ms", .{duration});
        \\    std.log.info("Result sample: [{}, {}, {}]", .{ result[0], result[1], result[2] });
        \\}
        \\```
        \\
        \\## 🔌 Plugin System
        \\
        \\### Custom Plugin
        \\```zig
        \\// plugin_example.zig
        \\const std = @import("std");
        \\
        \\export fn process_data(input: [*c]const u8, input_len: usize, output: [*c]u8, output_len: *usize) c_int {
        \\    // Process input data
        \\    const input_slice = input[0..input_len];
        \\
        \\    // Example: convert to uppercase
        \\    var result = std.array_list.Managed(u8).init(std.heap.page_allocator);
        \\    defer result.deinit();
        \\
        \\    for (input_slice) |byte| {
        \\        if (byte >= 'a' and byte <= 'z') {
        \\            try result.append(byte - 32);
        \\        } else {
        \\            try result.append(byte);
        \\        }
        \\    }
        \\
        \\    // Copy result to output
        \\    if (result.items.len > output_len.*) {
        \\        return -1; // Buffer too small
        \\    }
        \\
        \\    @memcpy(output[0..result.items.len], result.items);
        \\    output_len.* = result.items.len;
        \\    return 0; // Success
        \\}
        \\
        \\// Using the plugin
        \\pub fn usePlugin() !void {
        \\    var gpa = std.heap.GeneralPurposeAllocator(.{}){};
        \\    defer _ = gpa.deinit();
        \\    const allocator = gpa.allocator();
        \\
        \\    // Load plugin
        \\    const plugin = try abi.plugins.loadPlugin("plugin_example.zig");
        \\    defer plugin.deinit();
        \\
        \\    // Execute plugin function
        \\    const input = "hello world";
        \\    const result = try abi.plugins.executePlugin(plugin, "process_data", input);
        \\    defer allocator.free(result);
        \\
        \\    std.log.info("Plugin result: {s}", .{result});
        \\}
        \\```
        \\
        \\## 🎯 Performance Optimization
        \\
        \\### Batch Operations
        \\```zig
        \\pub fn batchOperations() !void {
        \\    var gpa = std.heap.GeneralPurposeAllocator(.{}){};
        \\    defer _ = gpa.deinit();
        \\    const allocator = gpa.allocator();
        \\
        \\    var db = try abi.database.init(allocator, abi.DatabaseConfig{});
        \\    defer db.deinit();
        \\
        \\    // Batch insert
        \\    const batch_size = 1000;
        \\    var vectors = try allocator.alloc([]f32, batch_size);
        \\    defer {
        \\        for (vectors) |vec| allocator.free(vec);
        \\        allocator.free(vectors);
        \\    }
        \\
        \\    // Generate batch data
        \\    for (vectors, 0..) |*vec, i| {
        \\        vec.* = try allocator.alloc(f32, 128);
        \\        for (vec.*, 0..) |*v, j| {
        \\            v.* = @as(f32, @floatFromInt(i + j)) * 0.01;
        \\        }
        \\    }
        \\
        \\    // Insert batch
        \\    const start_time = std.time.nanoTimestamp();
        \\    for (vectors) |vec| {
        \\        _ = try db.insert(vec, null);
        \\    }
        \\    const end_time = std.time.nanoTimestamp();
        \\
        \\    const duration = @as(f64, @floatFromInt(end_time - start_time)) / 1000.0; // Convert to milliseconds
        \\    const throughput = @as(f64, @floatFromInt(batch_size)) / (duration / 1000.0);
        \\
        \\    std.log.info("Batch insert: {} vectors in {}ms", .{ batch_size, duration });
        \\    std.log.info("Throughput: {} vectors/sec", .{throughput});
        \\}
        \\```
        \\
        \\## 🔧 Error Handling
        \\
        \\### Comprehensive Error Handling
        \\```zig
        \\pub fn robustOperations() !void {
        \\    var gpa = std.heap.GeneralPurposeAllocator(.{}){};
        \\    defer _ = gpa.deinit();
        \\    const allocator = gpa.allocator();
        \\
        \\    var db = abi.database.init(allocator, abi.DatabaseConfig{}) catch |err| switch (err) {
        \\        error.OutOfMemory => {
        \\            std.log.err("Failed to allocate memory for database");
        \\            return;
        \\        },
        \\        error.InvalidConfig => {
        \\            std.log.err("Invalid database configuration");
        \\            return;
        \\        },
        \\        else => return err,
        \\    };
        \\    defer db.deinit();
        \\
        \\    // Safe vector operations
        \\    const vector = [_]f32{1.0, 2.0, 3.0} ** 43; // 128 dimensions
        \\
        \\    const id = db.insert(&vector, "test") catch |err| switch (err) {
        \\        error.VectorDimensionMismatch => {
        \\            std.log.err("Vector dimension mismatch");
        \\            return;
        \\        },
        \\        error.StorageError => {
        \\            std.log.err("Storage operation failed");
        \\            return;
        \\        },
        \\        else => return err,
        \\    };
        \\
        \\    std.log.info("Successfully inserted vector with ID: {}", .{id});
        \\}
        \\```
        \\
    ;

    try file.writeAll(content);
}

/// Generate performance guide
fn generatePerformanceGuide(_: std.mem.Allocator) !void {
    const file = try std.fs.cwd().createFile("docs/generated/PERFORMANCE_GUIDE.md", .{});
    defer file.close();

    const content =
        \\---
        \\layout: documentation
        \\title: "Performance Guide"
        \\description: "Comprehensive performance optimization guide with benchmarks and best practices"
        \\---
        \\
        \\# ABI Performance Guide
        \\
        \\## 🚀 Performance Characteristics
        \\
        \\### Database Operations
        \\| Operation | Performance | Memory | Notes |
        \\|-----------|-------------|--------|-------|
        \\| Single Insert | ~2.5ms | ~512 bytes | 128-dim vectors |
        \\| Batch Insert (100) | ~40ms | ~51KB | 100 vectors |
        \\| Batch Insert (1000) | ~400ms | ~512KB | 1000 vectors |
        \\| Search (k=10) | ~13ms | ~1.6KB | 10k vectors |
        \\| Search (k=100) | ~14ms | ~16KB | 10k vectors |
        \\| Update | ~1ms | ~512 bytes | Single vector |
        \\| Delete | ~0.5ms | ~0 bytes | Single vector |
        \\
        \\### AI/ML Operations
        \\| Operation | Performance | Memory | Notes |
        \\|-----------|-------------|--------|-------|
        \\| Network Creation | ~1ms | ~1MB | 128→64→32→10 |
        \\| Training Iteration | ~30μs | ~1MB | Batch size 32 |
        \\| Prediction | ~10μs | ~1KB | Single input |
        \\| Batch Prediction | ~100μs | ~10KB | 100 inputs |
        \\
        \\### SIMD Operations
        \\| Operation | Performance | Memory | Notes |
        \\|-----------|-------------|--------|-------|
        \\| Vector Add (2048) | ~3μs | ~16KB | SIMD optimized |
        \\| Vector Multiply (2048) | ~3μs | ~16KB | SIMD optimized |
        \\| Vector Normalize (2048) | ~5μs | ~16KB | Includes sqrt |
        \\| Matrix Multiply (64x64) | ~50μs | ~32KB | SIMD optimized |
        \\
        \\## ⚡ Optimization Strategies
        \\
        \\### 1. Memory Management
        \\```zig
        \\// Use arena allocators for bulk operations
        \\var arena = std.heap.ArenaAllocator.init(std.heap.page_allocator);
        \\defer arena.deinit();
        \\const allocator = arena.allocator();
        \\
        \\// Pre-allocate buffers for repeated operations
        \\const buffer_size = 1024 * 1024; // 1MB
        \\const buffer = try allocator.alloc(u8, buffer_size);
        \\defer allocator.free(buffer);
        \\```
        \\
        \\### 2. Batch Processing
        \\```zig
        \\// Process vectors in batches for better performance
        \\const BATCH_SIZE = 100;
        \\for (0..total_vectors / BATCH_SIZE) |batch| {
        \\    const start = batch * BATCH_SIZE;
        \\    const end = @min(start + BATCH_SIZE, total_vectors);
        \\    
        \\    // Process batch
        \\    for (vectors[start..end]) |vector| {
        \\        _ = try db.insert(vector, null);
        \\    }
        \\}
        \\```
        \\
        \\### 3. SIMD Optimization
        \\```zig
        \\// Use SIMD operations for vector processing
        \\const VECTOR_SIZE = 128;
        \\const SIMD_SIZE = 4; // Process 4 elements at once
        \\
        \\var i: usize = 0;
        \\while (i + SIMD_SIZE <= VECTOR_SIZE) : (i += SIMD_SIZE) {
        \\    const va = @as(@Vector(4, f32), a[i..][0..4].*);
        \\    const vb = @as(@Vector(4, f32), b[i..][0..4].*);
        \\    const result = va + vb;
        \\    @memcpy(output[i..][0..4], @as([4]f32, result)[0..]);
        \\}
        \\```
        \\
        \\### 4. Caching Strategy
        \\```zig
        \\// Enable database caching for repeated queries
        \\const config = abi.DatabaseConfig{
        \\    .enable_caching = true,
        \\    .cache_size = 1024 * 1024, // 1MB cache
        \\};
        \\
        \\// Use LRU cache for frequently accessed data
        \\var cache = std.HashMap(u64, []f32, std.hash_map.default_hash_fn(u64), std.hash_map.default_eql_fn(u64)).init(allocator);
        \\defer {
        \\    var iterator = cache.iterator();
        \\    while (iterator.next()) |entry| {
        \\        allocator.free(entry.value_ptr.*);
        \\    }
        \\    cache.deinit();
        \\}
        \\```
        \\
        \\## 📊 Benchmarking
        \\
        \\### Running Benchmarks
        \\```bash
        \\# Run all benchmarks
        \\zig build benchmark
        \\
        \\# Run specific benchmark types
        \\zig build benchmark-db      # Database performance
        \\zig build benchmark-neural  # AI/ML performance
        \\zig build benchmark-simple  # General performance
        \\
        \\# Run with profiling
        \\zig build profile
        \\```
        \\
        \\### Custom Benchmarking
        \\```zig
        \\pub fn benchmarkOperation() !void {
        \\    const iterations = 1000;
        \\    var times = try allocator.alloc(u64, iterations);
        \\    defer allocator.free(times);
        \\
        \\    // Warm up
        \\    for (0..10) |_| {
        \\        // Perform operation
        \\    }
        \\
        \\    // Benchmark
        \\    for (times, 0..) |*time, i| {
        \\        const start = std.time.nanoTimestamp();
        \\        
        \\        // Perform operation
        \\        
        \\        const end = std.time.nanoTimestamp();
        \\        time.* = end - start;
        \\    }
        \\
        \\    // Calculate statistics
        \\    std.sort.heap(u64, times, {}, comptime std.sort.asc(u64));
        \\    const p50 = times[iterations / 2];
        \\    const p95 = times[@as(usize, @intFromFloat(@as(f64, @floatFromInt(iterations)) * 0.95))];
        \\    const p99 = times[@as(usize, @intFromFloat(@as(f64, @floatFromInt(iterations)) * 0.99))];
        \\
        \\    std.log.info("P50: {}ns, P95: {}ns, P99: {}ns", .{ p50, p95, p99 });
        \\}
        \\```
        \\
        \\## 🔍 Profiling Tools
        \\
        \\### Memory Profiling
        \\```zig
        \\// Enable memory tracking
        \\const memory_tracker = abi.memory_tracker.init(allocator);
        \\defer memory_tracker.deinit();
        \\
        \\// Track allocations
        \\memory_tracker.startTracking();
        \\
        \\// Perform operations
        \\
        \\// Get memory statistics
        \\const stats = memory_tracker.getStats();
        \\std.log.info("Peak memory: {} bytes", .{stats.peak_memory});
        \\std.log.info("Total allocations: {}", .{stats.total_allocations});
        \\```
        \\
        \\### Performance Profiling
        \\```zig
        \\// Use performance profiler
        \\const profiler = abi.performance_profiler.init(allocator);
        \\defer profiler.deinit();
        \\
        \\// Start profiling
        \\profiler.startProfiling("operation_name");
        \\
        \\// Perform operation
        \\
        \\// Stop profiling
        \\profiler.stopProfiling("operation_name");
        \\
        \\// Get results
        \\const results = profiler.getResults();
        \\for (results) |result| {
        \\    std.log.info("{}: {}ms", .{ result.name, result.duration_ms });
        \\}
        \\```
        \\
        \\## 🎯 Performance Tips
        \\
        \\### 1. Vector Dimensions
        \\- **Optimal range**: 128-512 dimensions
        \\- **Too small**: Poor representation quality
        \\- **Too large**: Increased memory and computation
        \\
        \\### 2. Batch Sizes
        \\- **Database inserts**: 100-1000 vectors per batch
        \\- **Neural training**: 32-128 samples per batch
        \\- **SIMD operations**: 1024-4096 elements per batch
        \\
        \\### 3. Memory Allocation
        \\- **Use arena allocators** for bulk operations
        \\- **Pre-allocate buffers** for repeated operations
        \\- **Enable caching** for frequently accessed data
        \\
        \\### 4. SIMD Usage
        \\- **Automatic optimization** for supported operations
        \\- **Vector size alignment** for best performance
        \\- **Batch processing** for maximum throughput
        \\
        \\## 📈 Performance Monitoring
        \\
        \\### Real-time Metrics
        \\```zig
        \\// Monitor performance in real-time
        \\const monitor = abi.performance_monitor.init(allocator);
        \\defer monitor.deinit();
        \\
        \\// Start monitoring
        \\monitor.startMonitoring();
        \\
        \\// Perform operations
        \\
        \\// Get metrics
        \\const metrics = monitor.getMetrics();
        \\std.log.info("Operations/sec: {}", .{metrics.operations_per_second});
        \\std.log.info("Average latency: {}ms", .{metrics.average_latency_ms});
        \\std.log.info("Memory usage: {}MB", .{metrics.memory_usage_mb});
        \\```
        \\
        \\### Performance Regression Detection
        \\```zig
        \\// Compare with baseline performance
        \\const baseline = try loadBaselinePerformance("baseline.json");
        \\const current = try measureCurrentPerformance();
        \\
        \\const regression_threshold = 0.05; // 5% regression
        \\if (current.avg_latency > baseline.avg_latency * (1.0 + regression_threshold)) {
        \\    std.log.warn("Performance regression detected!");
        \\    std.log.warn("Baseline: {}ms, Current: {}ms", .{ baseline.avg_latency, current.avg_latency });
        \\}
        \\```
        \\
    ;

    try file.writeAll(content);
}

/// Generate comprehensive definitions reference documentation
fn generateDefinitionsReference(_: std.mem.Allocator) !void {
    const file = try std.fs.cwd().createFile("docs/generated/DEFINITIONS_REFERENCE.md", .{});
    defer file.close();

    const content =
        \\---
        \\layout: documentation
        \\title: "Definitions Reference"
        \\description: "Comprehensive glossary and concepts for ABI technology"
        \\keywords: ["vector database", "AI", "machine learning", "SIMD", "neural networks", "embeddings"]
        \\---
        \\
        \\# ABI Definitions Reference
        \\
        \\<div class="definition-search">
        \\  <input type="search" id="definition-search" placeholder="Search definitions..." autocomplete="off">
        \\  <div class="definition-categories">
        \\    <button class="category-filter active" data-category="all">All</button>
        \\    <button class="category-filter" data-category="database">Database</button>
        \\    <button class="category-filter" data-category="ai">AI/ML</button>
        \\    <button class="category-filter" data-category="performance">Performance</button>
        \\    <button class="category-filter" data-category="algorithms">Algorithms</button>
        \\    <button class="category-filter" data-category="system">System</button>
        \\  </div>
        \\</div>
        \\
        \\## 📊 Quick Reference Index
        \\
        \\| Term | Category | Definition |
        \\|------|----------|------------|
        \\| [Vector Database](#vector-database) | Database | Specialized storage for high-dimensional vectors |
        \\| [Embeddings](#embeddings) | AI/ML | Dense vector representations of data |
        \\| [HNSW](#hnsw-hierarchical-navigable-small-world) | Algorithms | Graph-based indexing for similarity search |
        \\| [Neural Network](#neural-network) | AI/ML | Computational model inspired by biological networks |
        \\| [SIMD](#simd-single-instruction-multiple-data) | Performance | Parallel processing technique |
        \\| [Cosine Similarity](#cosine-similarity) | Algorithms | Directional similarity metric |
        \\| [Backpropagation](#backpropagation) | AI/ML | Neural network training algorithm |
        \\| [Plugin Architecture](#plugin-architecture) | System | Extensible software design pattern |
        \\
        \\---
        \\
        \\## 🗄️ Database & Storage {#database}
        \\
        \\### Vector Database
        \\<div class="definition-card" data-category="database">
        \\
        \\A specialized database system designed to store, index, and search high-dimensional vectors efficiently. Unlike traditional relational databases that work with scalar values and structured data, vector databases are optimized for similarity search operations using various distance metrics.
        \\
        \\**Key Characteristics:**
        \\- **High-dimensional storage**: Efficiently handles vectors with hundreds to thousands of dimensions
        \\- **Similarity search**: Primary operation is finding vectors most similar to a query vector
        \\- **Specialized indexing**: Uses algorithms like HNSW, IVF, or LSH for fast approximate nearest neighbor search
        \\- **Scalability**: Designed to handle millions to billions of vectors with sub-linear search complexity
        \\- **Metadata support**: Associates additional information with each vector for filtering and retrieval
        \\
        \\**Common Use Cases:**
        \\- Semantic search in documents and images
        \\- Recommendation systems
        \\- Content-based filtering
        \\- Duplicate detection and deduplication
        \\- Anomaly detection in high-dimensional data
        \\
        \\**Performance Characteristics:**
        \\- Insert: ~2.5ms per vector (128 dimensions)
        \\- Search: ~13ms for k=10 in 10k vectors
        \\- Memory: ~512 bytes per vector + index overhead
        \\
        \\</div>
        \\
        \\### Embeddings
        \\<div class="definition-card" data-category="ai database">
        \\
        \\Dense, fixed-size vector representations that capture semantic meaning and relationships in a continuous mathematical space. Embeddings are typically generated by machine learning models and enable mathematical operations on complex data types.
        \\
        \\**Types of Embeddings:**
        \\- **Text embeddings**: Word2Vec, GloVe, BERT, sentence transformers
        \\- **Image embeddings**: CNN features, CLIP, vision transformers
        \\- **Audio embeddings**: Mel spectrograms, audio neural networks
        \\- **Graph embeddings**: Node2Vec, GraphSAGE for network data
        \\- **Multimodal embeddings**: CLIP, ALIGN for cross-modal understanding
        \\
        \\**Properties:**
        \\- **Dimensionality**: Typically 128-1024 dimensions for most applications
        \\- **Semantic similarity**: Similar concepts have similar vector representations
        \\- **Arithmetic operations**: Support vector arithmetic (king - man + woman ≈ queen)
        \\- **Transfer learning**: Pre-trained embeddings can be fine-tuned for specific tasks
        \\
        \\**Quality Metrics:**
        \\- **Cosine similarity**: Measures directional similarity
        \\- **Clustering coefficient**: How well similar items cluster together
        \\- **Downstream task performance**: Effectiveness in specific applications
        \\
        \\</div>
        \\
        \\### Indexing Algorithms
        \\<div class="definition-card" data-category="algorithms database">
        \\
        \\Specialized data structures and algorithms designed to accelerate similarity search in high-dimensional vector spaces. These algorithms trade exact accuracy for significant speed improvements.
        \\
        \\**Major Categories:**
        \\
        \\**Tree-based:**
        \\- **KD-Tree**: Binary tree partitioning, effective in low dimensions
        \\- **Ball Tree**: Hypersphere partitioning, better for higher dimensions
        \\- **R-Tree**: Rectangle-based partitioning for spatial data
        \\
        \\**Hash-based:**
        \\- **LSH (Locality Sensitive Hashing)**: Hash similar items to same buckets
        \\- **Random Projection**: Reduce dimensionality while preserving distances
        \\- **Product Quantization**: Divide vectors into subvectors for compression
        \\
        \\**Graph-based:**
        \\- **HNSW**: Hierarchical navigable small world graphs
        \\- **NSW**: Navigable small world graphs
        \\- **SPTAG**: Space Partition Tree and Graph
        \\
        \\**Inverted File (IVF):**
        \\- **IVF-Flat**: Partition space into Voronoi cells
        \\- **IVF-PQ**: Combine IVF with product quantization
        \\- **IVF-SQ**: Combine IVF with scalar quantization
        \\
        \\</div>
        \\
        \\### HNSW (Hierarchical Navigable Small World)
        \\<div class="definition-card" data-category="algorithms database">
        \\
        \\A state-of-the-art graph-based indexing algorithm that builds a multi-layered network of connections between vectors. It provides excellent performance for approximate nearest neighbor search with logarithmic time complexity.
        \\
        \\**Architecture:**
        \\- **Layer 0 (bottom)**: Contains all vectors with short-range connections to immediate neighbors
        \\- **Upper layers**: Contain exponentially fewer vectors with long-range connections for fast navigation
        \\- **Entry point**: Top-layer node where search begins
        \\- **Greedy search**: Navigate from top to bottom, always moving to closer neighbors
        \\
        \\**Key Parameters:**
        \\- **M (max connections)**: Maximum edges per node (16-64 typical)
        \\  - Higher M: Better recall, more memory usage
        \\  - Lower M: Faster construction, potential recall degradation
        \\- **efConstruction**: Candidate set size during index construction (200-800 typical)
        \\  - Higher ef: Better index quality, slower construction
        \\- **efSearch**: Candidate set size during search (varies by recall requirements)
        \\  - Higher ef: Better recall, slower search
        \\- **ml (level multiplier)**: Controls layer distribution (1/ln(2) ≈ 1.44)
        \\
        \\**Performance Characteristics:**
        \\- **Search complexity**: O(log N) on average
        \\- **Construction complexity**: O(N log N) on average
        \\- **Memory usage**: O(M × N) for connections
        \\- **Recall**: 95-99% achievable with proper parameter tuning
        \\
        \\**Advantages:**
        \\- High recall with fast search speed
        \\- Supports dynamic insertions and deletions
        \\- Good performance across various distance metrics
        \\- Robust to different data distributions
        \\
        \\</div>
        \\
        \\## 🧠 Artificial Intelligence & Machine Learning {#ai}
        \\
        \\### Neural Network
        \\<div class="definition-card" data-category="ai">
        \\
        \\A computational model inspired by biological neural networks, consisting of interconnected processing units (neurons) organized in layers. Each connection has an associated weight that determines the strength and direction of signal transmission.
        \\
        \\**Architecture Components:**
        \\- **Input layer**: Receives raw feature data (images, text, audio, etc.)
        \\- **Hidden layers**: Process and transform input through weighted connections and activation functions
        \\- **Output layer**: Produces final predictions, classifications, or generated content
        \\- **Connections**: Weighted links between neurons that are learned during training
        \\
        \\**Common Architectures:**
        \\- **Feedforward**: Information flows in one direction from input to output
        \\- **Convolutional (CNN)**: Specialized for image and spatial data processing
        \\- **Recurrent (RNN/LSTM/GRU)**: Designed for sequential data with memory
        \\- **Transformer**: Attention-based architecture for sequence modeling
        \\- **Autoencoder**: Encoder-decoder structure for dimensionality reduction
        \\- **Generative Adversarial (GAN)**: Two networks competing to generate realistic data
        \\
        \\**Activation Functions:**
        \\- **ReLU**: f(x) = max(0, x) - most common, prevents vanishing gradients
        \\- **Sigmoid**: f(x) = 1/(1 + e^(-x)) - outputs between 0 and 1
        \\- **Tanh**: f(x) = tanh(x) - outputs between -1 and 1
        \\- **Softmax**: Converts logits to probability distribution
        \\- **Swish/SiLU**: f(x) = x × sigmoid(x) - smooth, self-gating
        \\
        \\</div>
        \\
        \\### Backpropagation
        \\<div class="definition-card" data-category="ai algorithms">
        \\
        \\The fundamental algorithm for training neural networks by computing gradients of the loss function with respect to each parameter. It efficiently propagates error signals backwards through the network layers.
        \\
        \\**Algorithm Steps:**
        \\1. **Forward pass**: Input data flows through network to produce output
        \\2. **Loss computation**: Compare network output to target using loss function
        \\3. **Backward pass**: Compute gradients by applying chain rule from output to input
        \\4. **Parameter update**: Adjust weights using gradients and learning rate
        \\
        \\**Mathematical Foundation:**
        \\- **Chain rule**: ∂L/∂w = ∂L/∂y × ∂y/∂z × ∂z/∂w
        \\- **Gradient computation**: Efficient recursive calculation of partial derivatives
        \\- **Dynamic programming**: Reuses intermediate computations to avoid redundancy
        \\
        \\**Common Issues:**
        \\- **Vanishing gradients**: Gradients become very small in deep networks
        \\- **Exploding gradients**: Gradients become very large, causing instability
        \\- **Dead neurons**: Neurons that always output zero (common with ReLU)
        \\
        \\**Solutions:**
        \\- **Gradient clipping**: Limit gradient magnitude to prevent explosion
        \\- **Normalization**: Batch norm, layer norm to stabilize training
        \\- **Skip connections**: ResNet-style shortcuts to help gradient flow
        \\- **Learning rate scheduling**: Adaptive learning rates during training
        \\
        \\</div>
        \\
        \\### Gradient Descent
        \\<div class="definition-card" data-category="ai algorithms">
        \\
        \\An iterative optimization algorithm that minimizes a loss function by moving in the direction of steepest descent. It's the foundation for training most machine learning models.
        \\
        \\**Variants:**
        \\- **Batch Gradient Descent**: Uses entire dataset for each update
        \\  - Pros: Stable convergence, deterministic
        \\  - Cons: Slow for large datasets, may get stuck in local minima
        \\- **Stochastic Gradient Descent (SGD)**: Uses one sample at a time
        \\  - Pros: Fast updates, can escape local minima
        \\  - Cons: Noisy convergence, requires careful tuning
        \\- **Mini-batch Gradient Descent**: Uses small batches (32-256 samples)
        \\  - Pros: Good balance of speed and stability
        \\  - Cons: Still requires hyperparameter tuning
        \\
        \\**Advanced Optimizers:**
        \\- **Momentum**: Accumulates gradients to accelerate convergence
        \\- **AdaGrad**: Adapts learning rate based on historical gradients
        \\- **RMSprop**: Improves AdaGrad with exponential moving average
        \\- **Adam**: Combines momentum and adaptive learning rates
        \\- **AdamW**: Adam with decoupled weight decay
        \\
        \\**Hyperparameters:**
        \\- **Learning rate (α)**: Step size for parameter updates (1e-4 to 1e-1)
        \\- **Momentum (β)**: Exponential decay for gradient accumulation (0.9-0.99)
        \\- **Weight decay**: L2 regularization to prevent overfitting (1e-5 to 1e-3)
        \\- **Learning rate schedule**: Decay strategy over training epochs
        \\
        \\</div>
        \\
        \\### Transformer Architecture
        \\<div class="definition-card" data-category="ai">
        \\
        \\A neural network architecture based entirely on attention mechanisms, revolutionizing natural language processing and extending to computer vision and other domains.
        \\
        \\**Key Components:**
        \\- **Multi-Head Attention**: Parallel attention mechanisms focusing on different aspects
        \\- **Position Encoding**: Adds positional information since attention is permutation-invariant
        \\- **Feed-Forward Networks**: Point-wise fully connected layers
        \\- **Layer Normalization**: Stabilizes training and improves convergence
        \\- **Residual Connections**: Skip connections around each sub-layer
        \\
        \\**Attention Mechanism:**
        \\- **Query (Q)**: What information are we looking for?
        \\- **Key (K)**: What information is available?
        \\- **Value (V)**: The actual information content
        \\- **Attention(Q,K,V) = softmax(QK^T/√d_k)V**
        \\
        \\**Variants:**
        \\- **BERT**: Bidirectional encoder for understanding tasks
        \\- **GPT**: Autoregressive decoder for generation tasks
        \\- **T5**: Text-to-text transfer transformer
        \\- **Vision Transformer (ViT)**: Applies transformer to image patches
        \\- **CLIP**: Contrastive learning of text and image representations
        \\
        \\</div>
        \\
        \\### Large Language Models (LLMs)
        \\<div class="definition-card" data-category="ai">
        \\
        \\Neural networks with billions to trillions of parameters trained on vast text corpora to understand and generate human-like text. They demonstrate emergent capabilities as they scale.
        \\
        \\**Characteristics:**
        \\- **Scale**: 1B to 175B+ parameters (GPT-3 has 175B parameters)
        \\- **Training data**: Hundreds of gigabytes to terabytes of text
        \\- **Emergent abilities**: Few-shot learning, reasoning, code generation
        \\- **In-context learning**: Learning from examples in the prompt
        \\
        \\**Training Stages:**
        \\1. **Pre-training**: Unsupervised learning on large text corpus
        \\2. **Fine-tuning**: Supervised learning on specific tasks
        \\3. **RLHF**: Reinforcement Learning from Human Feedback
        \\4. **Constitutional AI**: Training for harmlessness and helpfulness
        \\
        \\**Capabilities:**
        \\- Text generation and completion
        \\- Question answering and reasoning
        \\- Code generation and debugging
        \\- Language translation
        \\- Summarization and analysis
        \\- Creative writing and ideation
        \\
        \\</div>
        \\
        \\### Agent-Based Systems
        \\<div class="definition-card" data-category="ai system">
        \\
        \\Autonomous software entities that perceive their environment, make decisions, and take actions to achieve specific goals. Modern AI agents often incorporate large language models and various tools.
        \\
        \\**Agent Components:**
        \\- **Perception**: Sensors and inputs to observe environment state
        \\- **Decision making**: Logic, rules, or learned policies to choose actions
        \\- **Action**: Effectors and outputs to modify the environment
        \\- **Memory**: Storage of experiences, knowledge, and learned behaviors
        \\- **Communication**: Ability to interact with other agents or humans
        \\
        \\**Agent Types:**
        \\- **Reactive agents**: Respond directly to current perceptions without internal state
        \\- **Deliberative agents**: Plan sequences of actions using internal world models
        \\- **Learning agents**: Improve performance through experience and feedback
        \\- **Hybrid agents**: Combine reactive and deliberative components
        \\
        \\**Modern AI Agents:**
        \\- **Tool-using agents**: LLMs that can use external tools and APIs
        \\- **Code agents**: Generate and execute code to solve problems
        \\- **Conversational agents**: Chatbots and virtual assistants
        \\- **Planning agents**: Decompose complex tasks into subtasks
        \\- **Multi-agent systems**: Coordination between multiple AI agents
        \\
        \\**Design Patterns:**
        \\- **ReAct**: Reasoning and Acting with language models
        \\- **Chain of Thought**: Step-by-step reasoning prompts
        \\- **Tree of Thoughts**: Exploring multiple reasoning paths
        \\- **Reflection**: Self-evaluation and improvement mechanisms
        \\
        \\</div>
        \\
        \\## ⚡ Performance & Optimization {#performance}
        \\
        \\### SIMD (Single Instruction, Multiple Data)
        \\<div class="definition-card" data-category="performance">
        \\
        \\A parallel computing technique where a single instruction operates on multiple data points simultaneously. Modern CPUs have dedicated SIMD units that can process multiple numbers in one clock cycle.
        \\
        \\**Instruction Sets:**
        \\- **SSE (128-bit)**: 4 × float32 or 2 × float64 operations per instruction
        \\- **AVX (256-bit)**: 8 × float32 or 4 × float64 operations per instruction
        \\- **AVX-512 (512-bit)**: 16 × float32 or 8 × float64 operations per instruction
        \\- **ARM NEON**: ARM's SIMD instruction set for mobile processors
        \\
        \\**Benefits:**
        \\- **Throughput**: 4-16x more operations per clock cycle
        \\- **Memory bandwidth**: More efficient use of memory bus
        \\- **Energy efficiency**: Better performance per watt
        \\- **Cache efficiency**: Process more data with same cache footprint
        \\
        \\**Applications in Vector Databases:**
        \\- Vector addition, subtraction, multiplication
        \\- Dot product and cosine similarity calculations
        \\- Distance metric computations (Euclidean, Manhattan)
        \\- Matrix operations for neural networks
        \\- Quantization and compression operations
        \\
        \\**Programming Considerations:**
        \\- **Alignment**: Data must be aligned to vector width boundaries
        \\- **Data layout**: Array of Structures vs Structure of Arrays
        \\- **Compiler intrinsics**: Direct use of SIMD instructions
        \\- **Auto-vectorization**: Compiler automatic SIMD optimization
        \\
        \\</div>
        \\
        \\### Memory Hierarchy & Optimization
        \\<div class="definition-card" data-category="performance system">
        \\
        \\The hierarchical organization of computer memory systems, from fast but small caches to large but slow storage, and techniques to optimize data access patterns.
        \\
        \\**Memory Hierarchy (fastest to slowest):**
        \\- **CPU Registers**: ~1 cycle access, 32-64 registers
        \\- **L1 Cache**: ~1-3 cycles, 32-64KB per core, separate instruction/data
        \\- **L2 Cache**: ~10-20 cycles, 256KB-1MB per core, unified
        \\- **L3 Cache**: ~30-50 cycles, 8-64MB shared across cores
        \\- **Main Memory (RAM)**: ~100-300 cycles, GBs to TBs
        \\- **SSD Storage**: ~10-100μs, TBs capacity
        \\- **HDD Storage**: ~1-10ms, TBs capacity
        \\
        \\**Cache Properties:**
        \\- **Cache line size**: Typically 64 bytes
        \\- **Associativity**: Direct-mapped, set-associative, fully-associative
        \\- **Replacement policies**: LRU, random, pseudo-LRU
        \\- **Write policies**: Write-through, write-back
        \\
        \\**Optimization Techniques:**
        \\- **Spatial locality**: Access nearby memory locations
        \\- **Temporal locality**: Reuse recently accessed data
        \\- **Prefetching**: Load data before it's needed
        \\- **Cache blocking**: Restructure algorithms for cache efficiency
        \\- **Memory alignment**: Align data structures to cache line boundaries
        \\
        \\</div>
        \\
        \\### Batch Processing
        \\<div class="definition-card" data-category="performance">
        \\
        \\The practice of grouping multiple operations together to improve throughput and reduce per-operation overhead. Essential for achieving high performance in vector databases and machine learning.
        \\
        \\**Benefits:**
        \\- **Amortized overhead**: Function call and setup costs spread across multiple items
        \\- **Better memory locality**: Sequential access patterns improve cache performance
        \\- **SIMD utilization**: Process multiple items with vector instructions
        \\- **Reduced context switching**: Fewer kernel calls and mode switches
        \\- **Pipeline efficiency**: Keep execution units busy with continuous work
        \\
        \\**Optimal Batch Sizes:**
        \\- **Database inserts**: 100-1000 vectors (balance memory and throughput)
        \\- **Neural network training**: 32-512 samples (GPU memory dependent)
        \\- **SIMD operations**: Multiples of vector width (4, 8, 16 elements)
        \\- **I/O operations**: Page size multiples (4KB, 64KB blocks)
        \\
        \\**Implementation Strategies:**
        \\- **Buffering**: Accumulate items before processing
        \\- **Pipelining**: Overlap different stages of processing
        \\- **Work stealing**: Dynamic load balancing across threads
        \\- **Adaptive batching**: Adjust batch size based on system conditions
        \\
        \\</div>
        \\
        \\### Quantization
        \\<div class="definition-card" data-category="performance ai">
        \\
        \\Techniques for reducing the precision of numerical representations while preserving essential information. Critical for reducing memory usage and improving performance in large-scale systems.
        \\
        \\**Types of Quantization:**
        \\- **Scalar quantization**: Map continuous values to discrete levels
        \\- **Vector quantization**: Group similar vectors and represent with centroids
        \\- **Product quantization**: Decompose vectors into subvectors, quantize separately
        \\- **Binary quantization**: Extreme compression to 1-bit representations
        \\
        \\**Precision Levels:**
        \\- **INT8**: 8-bit integers, 4x memory reduction from FP32
        \\- **INT4**: 4-bit integers, 8x memory reduction, requires careful calibration
        \\- **INT1 (Binary)**: 1-bit representations, 32x reduction, significant accuracy loss
        \\- **Mixed precision**: Different precisions for different layers/operations
        \\
        \\**Quantization Strategies:**
        \\- **Post-training quantization**: Quantize after training with calibration data
        \\- **Quantization-aware training**: Include quantization in training process
        \\- **Dynamic quantization**: Adjust quantization parameters during inference
        \\- **Learned quantization**: Use neural networks to optimize quantization
        \\
        \\**Trade-offs:**
        \\- **Memory**: 2-32x reduction in storage requirements
        \\- **Speed**: Faster integer operations, reduced memory bandwidth
        \\- **Accuracy**: Some loss in precision, especially for aggressive quantization
        \\- **Compatibility**: Requires specialized hardware or software support
        \\
        \\</div>
        \\
        \\## 📐 Distance Metrics & Similarity {#algorithms}
        \\
        \\### Euclidean Distance
        \\<div class="definition-card" data-category="algorithms">
        \\
        \\The straight-line distance between two points in multidimensional space, corresponding to our intuitive notion of distance in physical space.
        \\
        \\**Mathematical Definition:**
        \\- **Formula**: d(a,b) = √(Σᵢ(aᵢ - bᵢ)²)
        \\- **Squared Euclidean**: Often used to avoid expensive square root: Σᵢ(aᵢ - bᵢ)²
        \\
        \\**Properties:**
        \\- **Range**: [0, ∞), where 0 indicates identical vectors
        \\- **Symmetry**: d(a,b) = d(b,a)
        \\- **Triangle inequality**: d(a,c) ≤ d(a,b) + d(b,c)
        \\- **Positive definiteness**: d(a,b) = 0 if and only if a = b
        \\
        \\**Best Use Cases:**
        \\- **Image features**: Pixel values, color histograms
        \\- **Continuous measurements**: Physical measurements, sensor data
        \\- **Dense embeddings**: When magnitude matters (e.g., word embeddings)
        \\- **Gaussian distributions**: When data follows normal distribution
        \\
        \\**Computational Complexity:**
        \\- **Time**: O(d) where d is vector dimension
        \\- **SIMD optimization**: Highly vectorizable operation
        \\- **Memory access**: Sequential, cache-friendly
        \\
        \\</div>
        \\
        \\### Cosine Similarity
        \\<div class="definition-card" data-category="algorithms">
        \\
        \\Measures the cosine of the angle between two vectors, focusing on direction rather than magnitude. Widely used in text analysis and recommendation systems.
        \\
        \\**Mathematical Definition:**
        \\- **Formula**: similarity(a,b) = (a·b) / (||a|| × ||b||)
        \\- **Cosine distance**: 1 - cosine_similarity(a,b)
        \\- **Dot product**: a·b = Σᵢ(aᵢ × bᵢ)
        \\- **Magnitude**: ||a|| = √(Σᵢaᵢ²)
        \\
        \\**Properties:**
        \\- **Range**: [-1, 1] where 1 = same direction, 0 = orthogonal, -1 = opposite
        \\- **Magnitude invariant**: Only considers direction, not length
        \\- **Normalized vectors**: For unit vectors, cosine similarity equals dot product
        \\- **Symmetry**: cosine_similarity(a,b) = cosine_similarity(b,a)
        \\
        \\**Best Use Cases:**
        \\- **Text embeddings**: TF-IDF vectors, word/sentence embeddings
        \\- **Sparse features**: High-dimensional sparse vectors
        \\- **Recommendation systems**: User-item preferences
        \\- **Document similarity**: When document length shouldn't matter
        \\
        \\**Optimization Techniques:**
        \\- **Pre-normalization**: Store normalized vectors to simplify computation
        \\- **SIMD dot product**: Vectorized multiplication and summation
        \\- **Approximate methods**: Random sampling for very high dimensions
        \\
        \\</div>
        \\
        \\### Manhattan Distance (L1 Norm)
        \\<div class="definition-card" data-category="algorithms">
        \\
        \\The sum of absolute differences between corresponding elements, named after Manhattan's grid-like street layout where you can only travel along perpendicular streets.
        \\
        \\**Mathematical Definition:**
        \\- **Formula**: d(a,b) = Σᵢ|aᵢ - bᵢ|
        \\- **Also known as**: L1 distance, taxicab distance, city block distance
        \\
        \\**Properties:**
        \\- **Range**: [0, ∞), where 0 indicates identical vectors
        \\- **Robustness**: Less sensitive to outliers than Euclidean distance
        \\- **Sparsity inducing**: Tends to produce sparse solutions in optimization
        \\- **Convex**: Forms diamond-shaped unit balls in 2D space
        \\
        \\**Best Use Cases:**
        \\- **Sparse data**: High-dimensional sparse vectors
        \\- **Robust statistics**: When outliers are present
        \\- **Feature selection**: L1 regularization promotes sparsity
        \\- **Discrete features**: Categorical or count data
        \\
        \\**Computational Advantages:**
        \\- **No squares**: Avoids expensive multiplication operations
        \\- **Integer arithmetic**: Can work with integer representations
        \\- **Bounded gradients**: Useful for optimization algorithms
        \\
        \\</div>
        \\
        \\### Hamming Distance
        \\<div class="definition-card" data-category="algorithms">
        \\
        \\The number of positions where corresponding elements differ, originally defined for binary strings but extended to other discrete alphabets.
        \\
        \\**Mathematical Definition:**
        \\- **Binary vectors**: Number of bit positions where vectors differ
        \\- **General case**: Number of positions where aᵢ ≠ bᵢ
        \\- **Normalized**: Divide by vector length for similarity score
        \\
        \\**Properties:**
        \\- **Range**: [0, d] where d is vector dimension
        \\- **Discrete**: Only integer values possible
        \\- **Symmetric**: Hamming(a,b) = Hamming(b,a)
        \\- **Triangle inequality**: Forms valid metric space
        \\
        \\**Applications:**
        \\- **Binary embeddings**: Locality sensitive hashing outputs
        \\- **Error correction**: Coding theory and data transmission
        \\- **Fingerprinting**: Perceptual hashing for duplicate detection
        \\- **Genetics**: DNA sequence comparison
        \\
        \\**Computational Efficiency:**
        \\- **Bit operations**: XOR followed by population count
        \\- **Hardware support**: Many CPUs have POPCNT instruction
        \\- **Parallel computation**: Highly parallelizable across bits
        \\
        \\</div>
        \\
        \\## 🏗️ System Architecture {#system}
        \\
        \\### Plugin Architecture
        \\<div class="definition-card" data-category="system">
        \\
        \\A software design pattern that enables extending core functionality through dynamically loaded, modular components. Plugins are independent units that implement well-defined interfaces.
        \\
        \\**Core Components:**
        \\- **Plugin interface**: Contract defining how plugins interact with the host
        \\- **Plugin manager**: Loads, unloads, and manages plugin lifecycle
        \\- **Host application**: Core system that provides plugin infrastructure
        \\- **Plugin registry**: Catalog of available plugins and their capabilities
        \\
        \\**Implementation Approaches:**
        \\- **Dynamic libraries**: Shared objects (.so, .dll, .dylib) loaded at runtime
        \\- **Process isolation**: Plugins run in separate processes with IPC
        \\- **Scripting engines**: Embed interpreters (Python, Lua, JavaScript)
        \\- **WebAssembly**: Sandboxed plugins with near-native performance
        \\- **Container-based**: Docker containers for maximum isolation
        \\
        \\**Benefits:**
        \\- **Modularity**: Keep core system lean, add features as needed
        \\- **Extensibility**: Third-party developers can add functionality
        \\- **Isolation**: Plugin failures don't crash the host system
        \\- **Hot-swapping**: Load/unload plugins without system restart
        \\- **Versioning**: Different plugin versions can coexist
        \\
        \\**Challenges:**
        \\- **Interface stability**: API changes can break existing plugins
        \\- **Security**: Malicious plugins can compromise system
        \\- **Performance**: Inter-plugin communication overhead
        \\- **Dependency management**: Complex dependency graphs
        \\
        \\</div>
        \\
        \\### Memory Management Strategies
        \\<div class="definition-card" data-category="system performance">
        \\
        \\Techniques for efficiently allocating, using, and deallocating memory in high-performance applications, crucial for vector databases handling large datasets.
        \\
        \\**Allocation Strategies:**
        \\- **Stack allocation**: Fast automatic cleanup, limited size, LIFO order
        \\- **Heap allocation**: Flexible size, manual management, fragmentation risk
        \\- **Pool allocation**: Pre-allocate fixed-size blocks, fast allocation/deallocation
        \\- **Arena allocation**: Bulk allocation with batch cleanup, minimal overhead
        \\- **Slab allocation**: Kernel-style allocator for objects of similar size
        \\
        \\**Memory Patterns:**
        \\- **RAII (Resource Acquisition Is Initialization)**: Tie resource lifetime to object scope
        \\- **Reference counting**: Automatic cleanup when no references remain
        \\- **Garbage collection**: Automatic memory management with performance trade-offs
        \\- **Copy-on-write**: Share memory until modification is needed
        \\
        \\**Optimization Techniques:**
        \\- **Memory pools**: Reduce allocation overhead for frequent operations
        \\- **Object recycling**: Reuse expensive-to-create objects
        \\- **Alignment**: Ensure data alignment for optimal access patterns
        \\- **Prefaulting**: Touch memory pages to ensure they're resident
        \\
        \\**Monitoring and Debugging:**
        \\- **Memory profiling**: Track allocation patterns and leaks
        \\- **Valgrind**: Memory error detection for C/C++ programs
        \\- **AddressSanitizer**: Runtime memory error detector
        \\- **Custom allocators**: Track application-specific memory usage
        \\
        \\</div>
        \\
        \\### Caching Strategies
        \\<div class="definition-card" data-category="system performance">
        \\
        \\Techniques for storing frequently accessed data in faster storage layers to improve system performance by exploiting temporal and spatial locality.
        \\
        \\**Cache Hierarchies:**
        \\- **CPU caches**: L1/L2/L3 hardware caches in processor
        \\- **Application caches**: In-memory data structures (hash tables, trees)
        \\- **Database caches**: Buffer pools for frequently accessed pages
        \\- **Web caches**: CDNs and reverse proxies for distributed systems
        \\- **Disk caches**: SSD tier for frequently accessed data
        \\
        \\**Replacement Policies:**
        \\- **LRU (Least Recently Used)**: Evict items not accessed recently
        \\- **LFU (Least Frequently Used)**: Evict items accessed infrequently
        \\- **FIFO (First In, First Out)**: Simple queue-based eviction
        \\- **Random**: Simple but often effective for uniform access patterns
        \\- **ARC (Adaptive Replacement Cache)**: Adapts between recency and frequency
        \\
        \\**Cache Strategies:**
        \\- **Write-through**: Immediately write to both cache and backing store
        \\- **Write-back**: Delay writes to backing store, better performance
        \\- **Write-around**: Skip cache for writes, avoid cache pollution
        \\- **Refresh-ahead**: Proactively refresh expired entries
        \\
        \\**Performance Considerations:**
        \\- **Hit ratio**: Percentage of requests served from cache
        \\- **Miss penalty**: Cost of loading data from slower storage
        \\- **Cache coherence**: Consistency across multiple cache instances
        \\- **Working set size**: Amount of data actively accessed
        \\
        \\</div>
        \\
        \\## 📊 Performance Metrics & Evaluation {#performance}
        \\
        \\### Throughput vs Latency
        \\<div class="definition-card" data-category="performance">
        \\
        \\Two fundamental performance metrics that often require trade-offs in system design. Understanding both is crucial for optimizing vector database performance.
        \\
        \\**Throughput:**
        \\- **Definition**: Number of operations completed per unit time
        \\- **Units**: Operations/second, requests/second, GB/second
        \\- **Optimization**: Batching, pipelining, parallelism
        \\- **Measurement**: Total operations / total time
        \\
        \\**Latency:**
        \\- **Definition**: Time required to complete a single operation
        \\- **Units**: Milliseconds, microseconds, nanoseconds
        \\- **Types**: Mean, median, P95, P99, tail latency
        \\- **Optimization**: Caching, indexing, algorithm optimization
        \\
        \\**Trade-offs:**
        \\- **High throughput**: May increase individual operation latency
        \\- **Low latency**: May reduce overall system throughput
        \\- **Batch processing**: Improves throughput at cost of latency
        \\- **Real-time systems**: Often prioritize latency over throughput
        \\
        \\**Little's Law:**
        \\- **Formula**: Average latency = Average queue length / Average throughput
        \\- **Application**: Helps understand system capacity and performance
        \\
        \\</div>
        \\
        \\### Recall and Precision in Vector Search
        \\<div class="definition-card" data-category="algorithms performance">
        \\
        \\Quality metrics for evaluating approximate nearest neighbor search algorithms, measuring how well they find relevant results compared to exact search.
        \\
        \\**Recall:**
        \\- **Definition**: Fraction of true nearest neighbors found by the algorithm
        \\- **Formula**: Recall = |Retrieved ∩ Relevant| / |Relevant|
        \\- **Range**: [0, 1] where 1 = perfect recall (found all true neighbors)
        \\- **Trade-off**: Higher recall usually requires more computation
        \\
        \\**Precision:**
        \\- **Definition**: Fraction of retrieved results that are true nearest neighbors
        \\- **Formula**: Precision = |Retrieved ∩ Relevant| / |Retrieved|
        \\- **Range**: [0, 1] where 1 = perfect precision (no false positives)
        \\- **Context**: Less commonly used in k-NN search (fixed k)
        \\
        \\**Evaluation Methodology:**
        \\- **Ground truth**: Exact k-NN results computed with brute force
        \\- **Test queries**: Representative sample of real-world queries
        \\- **Multiple k values**: Evaluate performance for different neighborhood sizes
        \\- **Parameter sweeps**: Test different algorithm configurations
        \\
        \\**Practical Considerations:**
        \\- **Acceptable recall**: Often 90-95% sufficient for most applications
        \\- **Speed-accuracy trade-off**: Balance recall against query latency
        \\- **Index parameters**: Tune to achieve target recall efficiently
        \\
        \\</div>
        \\
        \\---
        \\
        \\<style>
        \\.definition-search {
        \\  margin: 2rem 0;
        \\  padding: 1.5rem;
        \\  background: var(--color-canvas-subtle);
        \\  border-radius: 8px;
        \\  border: 1px solid var(--color-border-default);
        \\}
        \\
        \\.definition-search input {
        \\  width: 100%;
        \\  padding: 0.75rem 1rem;
        \\  border: 1px solid var(--color-border-default);
        \\  border-radius: 6px;
        \\  font-size: 1rem;
        \\  margin-bottom: 1rem;
        \\}
        \\
        \\.definition-categories {
        \\  display: flex;
        \\  gap: 0.5rem;
        \\  flex-wrap: wrap;
        \\}
        \\
        \\.category-filter {
        \\  padding: 0.5rem 1rem;
        \\  border: 1px solid var(--color-border-default);
        \\  background: var(--color-canvas-default);
        \\  border-radius: 4px;
        \\  cursor: pointer;
        \\  transition: all 0.2s ease;
        \\}
        \\
        \\.category-filter:hover {
        \\  background: var(--color-canvas-subtle);
        \\}
        \\
        \\.category-filter.active {
        \\  background: var(--color-accent-emphasis);
        \\  color: white;
        \\  border-color: var(--color-accent-emphasis);
        \\}
        \\
        \\.definition-card {
        \\  margin: 1.5rem 0;
        \\  padding: 1.5rem;
        \\  border: 1px solid var(--color-border-default);
        \\  border-radius: 8px;
        \\  background: var(--color-canvas-default);
        \\  transition: box-shadow 0.2s ease;
        \\}
        \\
        \\.definition-card:hover {
        \\  box-shadow: 0 4px 12px rgba(0, 0, 0, 0.1);
        \\}
        \\
        \\.definition-card h3 {
        \\  margin-top: 0;
        \\  color: var(--color-accent-fg);
        \\  border-bottom: 2px solid var(--color-accent-emphasis);
        \\  padding-bottom: 0.5rem;
        \\}
        \\
        \\.definition-card strong {
        \\  color: var(--color-fg-default);
        \\}
        \\
        \\.definition-card ul, .definition-card ol {
        \\  margin: 1rem 0;
        \\  padding-left: 1.5rem;
        \\}
        \\
        \\.definition-card li {
        \\  margin: 0.5rem 0;
        \\}
        \\
        \\.definition-card code {
        \\  background: var(--color-canvas-subtle);
        \\  padding: 0.2rem 0.4rem;
        \\  border-radius: 3px;
        \\  font-size: 0.9rem;
        \\}
        \\
        \\@media (max-width: 768px) {
        \\  .definition-categories {
        \\    flex-direction: column;
        \\  }
        \\  
        \\  .category-filter {
        \\    text-align: center;
        \\  }
        \\  
        \\  .definition-card {
        \\    margin: 1rem -1rem;
        \\    border-radius: 0;
        \\    border-left: none;
        \\    border-right: none;
        \\  }
        \\}
        \\</style>
        \\
        \\<script>
        \\document.addEventListener('DOMContentLoaded', function() {
        \\  const searchInput = document.getElementById('definition-search');
        \\  const categoryFilters = document.querySelectorAll('.category-filter');
        \\  const definitionCards = document.querySelectorAll('.definition-card');
        \\  
        \\  let currentCategory = 'all';
        \\  
        \\  // Search functionality
        \\  searchInput.addEventListener('input', function() {
        \\    const query = this.value.toLowerCase();
        \\    filterDefinitions(query, currentCategory);
        \\  });
        \\  
        \\  // Category filtering
        \\  categoryFilters.forEach(button => {
        \\    button.addEventListener('click', function() {
        \\      // Update active state
        \\      categoryFilters.forEach(b => b.classList.remove('active'));
        \\      this.classList.add('active');
        \\      
        \\      currentCategory = this.dataset.category;
        \\      const query = searchInput.value.toLowerCase();
        \\      filterDefinitions(query, currentCategory);
        \\    });
        \\  });
        \\  
        \\  function filterDefinitions(searchQuery, category) {
        \\    definitionCards.forEach(card => {
        \\      const text = card.textContent.toLowerCase();
        \\      const categories = card.dataset.category ? card.dataset.category.split(' ') : [];
        \\      
        \\      const matchesSearch = !searchQuery || text.includes(searchQuery);
        \\      const matchesCategory = category === 'all' || categories.includes(category);
        \\      
        \\      if (matchesSearch && matchesCategory) {
        \\        card.style.display = 'block';
        \\        // Highlight search terms
        \\        if (searchQuery) {
        \\          highlightSearchTerms(card, searchQuery);
        \\        }
        \\      } else {
        \\        card.style.display = 'none';
        \\      }
        \\    });
        \\  }
        \\  
        \\  function highlightSearchTerms(element, query) {
        \\    // Simple highlighting implementation
        \\    // In a real implementation, you'd want more sophisticated text highlighting
        \\    const textNodes = getTextNodes(element);
        \\    textNodes.forEach(node => {
        \\      if (node.textContent.toLowerCase().includes(query)) {
        \\        const parent = node.parentNode;
        \\        const regex = new RegExp(`(${query})`, 'gi');
        \\        const highlighted = node.textContent.replace(regex, '<mark>$1</mark>');
        \\        const wrapper = document.createElement('span');
        \\        wrapper.innerHTML = highlighted;
        \\        parent.replaceChild(wrapper, node);
        \\      }
        \\    });
        \\  }
        \\  
        \\  function getTextNodes(element) {
        \\    const textNodes = [];
        \\    const walker = document.createTreeWalker(
        \\      element,
        \\      NodeFilter.SHOW_TEXT,
        \\      null,
        \\      false
        \\    );
        \\    
        \\    let node;
        \\    while (node = walker.nextNode()) {
        \\      textNodes.push(node);
        \\    }
        \\    return textNodes;
        \\  }
        \\});
        \\</script>
        \\
    ;

    try file.writeAll(content);
}

/// Generate GitHub Actions workflow for automated documentation deployment
fn generateGitHubActionsWorkflow(allocator: std.mem.Allocator) !void {
    _ = allocator;
    const file = try std.fs.cwd().createFile(".github/workflows/deploy_docs.yml", .{});
    defer file.close();

    const content =
        \\name: Deploy Documentation to GitHub Pages
        \\
        \\on:
        \\  push:
        \\    branches: [main, master]
        \\    paths:
        \\      - 'src/**'
        \\      - 'docs/**'
        \\      - 'tools/docs_generator.zig'
        \\      - '.github/workflows/deploy_docs.yml'
        \\  pull_request:
        \\    branches: [main, master]
        \\    paths:
        \\      - 'src/**'
        \\      - 'docs/**'
        \\      - 'tools/docs_generator.zig'
        \\  workflow_dispatch:
        \\
        \\permissions:
        \\  contents: read
        \\  pages: write
        \\  id-token: write
        \\
        \\# Allow only one concurrent deployment
        \\concurrency:
        \\  group: "pages"
        \\  cancel-in-progress: false
        \\
        \\jobs:
        \\  # Build documentation
        \\  build:
        \\    runs-on: ubuntu-latest
        \\    steps:
        \\      - name: Checkout repository
        \\        uses: actions/checkout@v4
        \\        with:
        \\          fetch-depth: 0
        \\
        \\      - name: Setup Zig
        \\        uses: goto-bus-stop/setup-zig@v2
        \\        with:
        \\          version: 0.12.0
        \\
        \\      - name: Cache Zig dependencies
        \\        uses: actions/cache@v3
        \\        with:
        \\          path: |
        \\            ~/.cache/zig
        \\            zig-cache
        \\          key: ${{ runner.os }}-zig-${{ hashFiles('build.zig.zon') }}
        \\          restore-keys: |
        \\            ${{ runner.os }}-zig-
        \\
        \\      - name: Build project
        \\        run: zig build
        \\
        \\      - name: Generate documentation
        \\        run: zig run tools/docs_generator.zig
        \\
        \\      - name: Setup Pages
        \\        uses: actions/configure-pages@v3
        \\
        \\      - name: Upload artifact
        \\        uses: actions/upload-pages-artifact@v2
        \\        with:
        \\          path: './docs'
        \\
        \\  # Deploy to GitHub Pages
        \\  deploy:
        \\    if: github.ref == 'refs/heads/main' || github.ref == 'refs/heads/master'
        \\    environment:
        \\      name: github-pages
        \\      url: ${{ steps.deployment.outputs.page_url }}
        \\    runs-on: ubuntu-latest
        \\    needs: build
        \\    steps:
        \\      - name: Deploy to GitHub Pages
        \\        id: deployment
        \\        uses: actions/deploy-pages@v2
        \\
    ;

    try file.writeAll(content);
}<|MERGE_RESOLUTION|>--- conflicted
+++ resolved
@@ -634,13 +634,8 @@
             return std.mem.lessThan(u8, lhs, rhs);
         }
     }.lessThan);
-<<<<<<< HEAD
-=======
-
-    std.sort.block([]u8, files.items, {}, docPathLessThan);
 
     std.sort.block([]const u8, files.items, {}, docPathLessThan);
->>>>>>> c95c72e9
 
     var out = try std.fs.cwd().createFile("docs/generated/CODE_API_INDEX.md", .{ .truncate = true });
     defer out.close();
