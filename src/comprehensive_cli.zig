--- conflicted
+++ resolved
@@ -116,14 +116,9 @@
 
         var stored_meta: ?[]u8 = null;
         if (metadata) |meta| {
-<<<<<<< HEAD
             const duplicated = try self.allocator.dupe(u8, meta);
             errdefer self.allocator.free(duplicated);
             stored_meta = duplicated;
-=======
-            stored_meta = try self.allocator.dupe(u8, meta);
-            errdefer self.allocator.free(stored_meta.?);
->>>>>>> 6ca982b7
         }
 
         const id = self.next_id;
