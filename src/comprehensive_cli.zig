--- conflicted
+++ resolved
@@ -115,19 +115,11 @@
         var stored_needs_free = true;
         errdefer if (stored_needs_free) self.allocator.free(stored);
 
-<<<<<<< HEAD
         var stored_meta: []u8 = &[_]u8{};
         var stored_meta_needs_free = false;
         if (metadata) |meta| {
             stored_meta = try self.allocator.dupe(u8, meta);
             stored_meta_needs_free = true;
-=======
-        var stored_meta: ?[]u8 = null;
-        if (metadata) |meta| {
-            const duplicated = try self.allocator.dupe(u8, meta);
-            errdefer self.allocator.free(duplicated);
-            stored_meta = duplicated;
->>>>>>> 359fc7be
         }
         errdefer if (stored_meta_needs_free) self.allocator.free(stored_meta);
 
