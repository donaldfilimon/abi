<<<<<<< HEAD
# ABI Framework Documentation

This directory contains the documentation for the ABI Framework.

## Structure

- **api/**: Generated API documentation
- **guides/**: User guides and tutorials  
- **reference/**: Technical reference materials

## Generated Documentation

Run `zig build docs` to generate the latest API documentation.

## User Guides

- [Getting Started](guides/getting-started.md) - Quick start guide
- [Architecture Overview](guides/architecture.md) - Framework architecture
- [Configuration Guide](guides/configuration.md) - Configuration options
- [Development Guide](guides/development.md) - Development workflow

## API Reference

- [Core API](api/core.md) - Core framework APIs
- [Features API](api/features.md) - Feature module APIs
- [Framework API](api/framework.md) - Framework runtime APIs

## Technical Reference

- [Module Organization](reference/modules.md) - Module structure
- [Error Handling](reference/errors.md) - Error handling patterns
- [Memory Management](reference/memory.md) - Memory management guidelines
- [Performance Guide](reference/performance.md) - Performance considerations
=======
# ABI Documentation

Welcome to the ABI framework documentation.
>>>>>>> 2441cc21
<|MERGE_RESOLUTION|>--- conflicted
+++ resolved
@@ -1,39 +1,3 @@
-<<<<<<< HEAD
-# ABI Framework Documentation
-
-This directory contains the documentation for the ABI Framework.
-
-## Structure
-
-- **api/**: Generated API documentation
-- **guides/**: User guides and tutorials  
-- **reference/**: Technical reference materials
-
-## Generated Documentation
-
-Run `zig build docs` to generate the latest API documentation.
-
-## User Guides
-
-- [Getting Started](guides/getting-started.md) - Quick start guide
-- [Architecture Overview](guides/architecture.md) - Framework architecture
-- [Configuration Guide](guides/configuration.md) - Configuration options
-- [Development Guide](guides/development.md) - Development workflow
-
-## API Reference
-
-- [Core API](api/core.md) - Core framework APIs
-- [Features API](api/features.md) - Feature module APIs
-- [Framework API](api/framework.md) - Framework runtime APIs
-
-## Technical Reference
-
-- [Module Organization](reference/modules.md) - Module structure
-- [Error Handling](reference/errors.md) - Error handling patterns
-- [Memory Management](reference/memory.md) - Memory management guidelines
-- [Performance Guide](reference/performance.md) - Performance considerations
-=======
 # ABI Documentation
 
-Welcome to the ABI framework documentation.
->>>>>>> 2441cc21
+Welcome to the ABI framework documentation.