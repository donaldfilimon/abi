--- conflicted
+++ resolved
@@ -10,14 +10,10 @@
     if (!baseUrl || baseUrl === '/') {
       return normalizedPath;
     }
-<<<<<<< HEAD
-
     return `${baseUrl.replace(/\/$/, '')}${normalizedPath}`;
   }
 
   let searchIndex = [];
-=======
->>>>>>> 010227aa
 
     return `${baseUrl.replace(/\/$/, '')}${normalizedPath}`;
   }
