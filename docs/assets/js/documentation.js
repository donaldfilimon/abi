--- conflicted
+++ resolved
@@ -2,7 +2,6 @@
 (function() {
   'use strict';
 
-<<<<<<< HEAD
   const baseUrl = (document.body && document.body.dataset.baseurl) || '';
 
   function withBase(path) {
@@ -13,45 +12,6 @@
     }
 
     return `${baseUrl.replace(/\/$/, '')}${normalizedPath}`;
-=======
-  function buildUrl(path) {
-    const baseUrl = document.body ? (document.body.dataset.baseurl || '') : '';
-
-    if (!path) {
-      return baseUrl || '/';
-    }
-
-    if (/^https?:\/\//i.test(path)) {
-      return path;
-    }
-
-    const normalizedBase = baseUrl.endsWith('/') ? baseUrl.slice(0, -1) : baseUrl;
-    const normalizedPath = path.startsWith('/') ? path : `/${path}`;
-
-    return `${normalizedBase}${normalizedPath}` || normalizedPath;
-  }
-
-  function normalizeDocPath(file) {
-    if (!file) {
-      return buildUrl('/');
-    }
-
-    let normalized = file.trim();
-
-    if (normalized.endsWith('.md')) {
-      normalized = normalized.slice(0, -3);
-    }
-
-    if (!normalized.startsWith('/')) {
-      normalized = `/${normalized}`;
-    }
-
-    if (!normalized.endsWith('/') && !normalized.endsWith('.html')) {
-      normalized = `${normalized}/`;
-    }
-
-    return buildUrl(normalized);
->>>>>>> ecddd9b3
   }
 
   // Generate table of contents
@@ -66,13 +26,9 @@
     const headings = content.querySelectorAll('h2, h3, h4');
     if (headings.length === 0) {
       const toc = document.getElementById('toc');
-<<<<<<< HEAD
       if (toc) {
         toc.style.display = 'none';
       }
-=======
-      if (toc) toc.style.display = 'none';
->>>>>>> ecddd9b3
       return;
     }
 
@@ -134,11 +90,7 @@
     let searchData = [];
     
     // Load search index
-<<<<<<< HEAD
     fetch(withBase('generated/search_index.json'))
-=======
-    fetch(buildUrl('/generated/search_index.json'))
->>>>>>> ecddd9b3
       .then(response => response.json())
       .then(data => {
         searchData = data;
@@ -199,7 +151,6 @@
     searchResults.innerHTML = '';
 
     if (results.length === 0) {
-<<<<<<< HEAD
       const emptyState = document.createElement('div');
       emptyState.className = 'search-result-item';
       emptyState.textContent = 'No results found';
@@ -208,32 +159,6 @@
       return;
     }
 
-=======
-      searchResults.innerHTML = '<div class="search-result-item" data-empty="true">No results found</div>';
-    } else {
-      const safeQuery = query ? escapeRegExp(query) : '';
-      searchResults.innerHTML = results.map(result => {
-        const file = escapeAttribute(result.file);
-        const title = highlightText(result.title, safeQuery);
-        const excerpt = highlightText(result.excerpt, safeQuery);
-        return `
-          <div class="search-result-item" data-file="${file}">
-            <div class="search-result-title">${title}</div>
-            <div class="search-result-excerpt">${excerpt}</div>
-          </div>
-        `;
-      }).join('');
-    }
-
-      const emptyState = document.createElement('div');
-      emptyState.className = 'search-result-item';
-      emptyState.textContent = 'No results found';
-      searchResults.appendChild(emptyState);
-      searchResults.classList.remove('hidden');
-      return;
-    }
-
->>>>>>> ecddd9b3
     results.forEach(result => {
       const item = document.createElement('div');
       item.className = 'search-result-item';
@@ -265,14 +190,10 @@
   }
 
   function navigateToPage(file) {
-<<<<<<< HEAD
     if (!file) return;
     const normalized = file.replace(/\.md$/i, '/');
     const cleanPath = normalized.startsWith('/') ? normalized : `/${normalized}`;
     window.location.href = withBase(cleanPath);
-=======
-    window.location.href = normalizeDocPath(file);
->>>>>>> ecddd9b3
   }
 
   // Smooth scrolling for anchor links
@@ -338,24 +259,8 @@
 
   // Performance monitoring
   function trackPerformance() {
-<<<<<<< HEAD
     if (!('performance' in window)) {
       return;
-=======
-    if ('performance' in window) {
-      window.addEventListener('load', function() {
-        setTimeout(function() {
-          const entries = performance.getEntriesByType('navigation');
-          if (!entries || entries.length === 0) return;
-          const perfData = entries[0];
-          const loadTime = perfData.loadEventEnd - perfData.loadEventStart;
-
-          if (loadTime > 0) {
-            console.log(`Page load time: ${loadTime}ms`);
-          }
-        }, 0);
-      });
->>>>>>> ecddd9b3
     }
 
     window.addEventListener('load', function() {
@@ -392,14 +297,7 @@
     trackPerformance();
 
     // Add performance badges to relevant sections
-<<<<<<< HEAD
     const performanceMarkers = document.querySelectorAll('code');
-=======
-    const performanceMarkers = Array.from(document.querySelectorAll('code')).filter(code => {
-      const text = code.textContent || '';
-      return text.includes('~') || text.includes('ms') || text.includes('μs');
-    });
->>>>>>> ecddd9b3
     performanceMarkers.forEach(function(marker) {
       if (!marker || !marker.textContent) {
         return;
