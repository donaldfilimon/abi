--- conflicted
+++ resolved
@@ -2,7 +2,6 @@
 (function() {
   'use strict';
 
-<<<<<<< HEAD
   function buildUrl(path) {
     const baseUrl = document.body ? (document.body.dataset.baseurl || '') : '';
 
@@ -41,9 +40,6 @@
 
     return buildUrl(normalized);
   }
-=======
-  const baseUrl = resolveBaseUrl();
->>>>>>> 1be34d7b
 
   // Generate table of contents
   function generateTOC() {
@@ -117,7 +113,6 @@
     if (!searchInput || !searchResults) return;
 
     let searchData = [];
-<<<<<<< HEAD
     
     // Load search index
     fetch(buildUrl('/generated/search_index.json'))
@@ -128,24 +123,6 @@
       .catch(error => {
         console.warn('Search index not available:', error);
       });
-=======
-
-    if (typeof window !== 'undefined' && Array.isArray(window.__ABI_SEARCH_DATA)) {
-      searchData = window.__ABI_SEARCH_DATA.slice();
-    } else {
-      fetch(buildUrl('/generated/search_index.json'))
-        .then(response => response.json())
-        .then(data => {
-          if (Array.isArray(data)) {
-            searchData = data;
-            window.__ABI_SEARCH_DATA = data;
-          }
-        })
-        .catch(error => {
-          console.warn('Search index not available:', error);
-        });
-    }
->>>>>>> 1be34d7b
 
     let searchTimeout;
     searchInput.addEventListener('input', function() {
@@ -254,19 +231,7 @@
   }
 
   function navigateToPage(file) {
-<<<<<<< HEAD
     window.location.href = normalizeDocPath(file);
-=======
-    if (!file) return;
-    window.location.href = buildUrl(file);
-  }
-
-  function applySuggestion(suggestion, input) {
-    if (!input) return;
-    input.value = suggestion;
-    input.dispatchEvent(new Event('input', { bubbles: true }));
-    input.focus();
->>>>>>> 1be34d7b
   }
 
   // Smooth scrolling for anchor links
