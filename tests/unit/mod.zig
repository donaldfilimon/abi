--- conflicted
+++ resolved
@@ -45,19 +45,11 @@
     const enabled = [_]abi.features.FeatureTag{ .ai, .database, .web, .simd };
     const flags = abi.features.config.createFlags(&enabled);
 
-<<<<<<< HEAD
-    try std.testing.expect(flags.isSet(@intFromEnum(abi.features.FeatureTag.ai))); // ai
-    try std.testing.expect(!flags.isSet(@intFromEnum(abi.features.FeatureTag.gpu))); // gpu
-    try std.testing.expect(flags.isSet(@intFromEnum(abi.features.FeatureTag.database))); // database
-    try std.testing.expect(flags.isSet(@intFromEnum(abi.features.FeatureTag.web))); // web
-    try std.testing.expect(flags.isSet(@intFromEnum(abi.features.FeatureTag.simd))); // simd
-=======
     try std.testing.expect(flags.isSet(0)); // ai
     try std.testing.expect(!flags.isSet(1)); // gpu
     try std.testing.expect(flags.isSet(2)); // database
     try std.testing.expect(flags.isSet(3)); // web
     try std.testing.expect(!flags.isSet(6)); // simd
->>>>>>> e168bd79
 }
 
 test "framework initialization" {
