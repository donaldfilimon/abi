--- conflicted
+++ resolved
@@ -22,9 +22,6 @@
 pub const config = struct {
     pub const tag_count = std.enums.values(FeatureTag).len;
     /// Feature enablement flags
-<<<<<<< HEAD
-    pub const FeatureFlags = std.StaticBitSet(feature_count);
-=======
     pub const FeatureFlags = std.StaticBitSet(tag_count);
 
     /// Convert a feature tag into its bitset index
@@ -36,17 +33,12 @@
     pub fn allTags() []const FeatureTag {
         return std.enums.values(FeatureTag);
     }
->>>>>>> 50939afe
 
     /// Creates feature flags from enabled features
     pub fn createFlags(enabled_features: []const FeatureTag) FeatureFlags {
         var flags = FeatureFlags.initEmpty();
         for (enabled_features) |feature| {
-<<<<<<< HEAD
-            flags.set(@intFromEnum(feature));
-=======
             flags.set(tagIndex(feature));
->>>>>>> 50939afe
         }
         return flags;
     }
@@ -123,16 +115,6 @@
 };
 
 test "feature registry exposes all modules" {
-<<<<<<< HEAD
-    const FeatureMask = std.bit_set.IntegerBitSet(feature_count);
-    var features_seen = FeatureMask.initEmpty();
-    forEachFeature(&features_seen, struct {
-        fn visit(mask: *FeatureMask, kind: FeatureTag, _: []const u8) void {
-            mask.set(@intFromEnum(kind));
-        }
-    }.visit);
-    try std.testing.expectEqual(@as(usize, 7), features_seen.count());
-=======
     const FeatureMask = std.bit_set.IntegerBitSet(config.tag_count);
     var features_seen = FeatureMask.initEmpty();
     forEachFeature(&features_seen, struct {
@@ -141,29 +123,18 @@
         }
     }.visit);
     try std.testing.expectEqual(@as(usize, config.tag_count), features_seen.count());
->>>>>>> 50939afe
 }
 
 test "feature configuration" {
     const enabled = [_]FeatureTag{ .ai, .database, .web };
     const flags = config.createFlags(&enabled);
 
-<<<<<<< HEAD
-    try std.testing.expect(flags.isSet(0)); // ai
-    try std.testing.expect(!flags.isSet(1)); // gpu
-    try std.testing.expect(flags.isSet(2)); // database
-    try std.testing.expect(flags.isSet(3)); // web
-    try std.testing.expect(!flags.isSet(4)); // monitoring
-    try std.testing.expect(!flags.isSet(5)); // connectors
-    try std.testing.expect(!flags.isSet(6)); // simd
-=======
     try std.testing.expect(flags.isSet(config.tagIndex(.ai)));
     try std.testing.expect(!flags.isSet(config.tagIndex(.gpu)));
     try std.testing.expect(flags.isSet(config.tagIndex(.database)));
     try std.testing.expect(flags.isSet(config.tagIndex(.web)));
     try std.testing.expect(!flags.isSet(config.tagIndex(.monitoring)));
     try std.testing.expect(!flags.isSet(config.tagIndex(.connectors)));
->>>>>>> 50939afe
 
     try std.testing.expectEqualStrings("ai", config.getName(.ai));
     try std.testing.expectEqualStrings("GPU acceleration and compute", config.getDescription(.gpu));
