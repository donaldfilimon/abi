--- conflicted
+++ resolved
@@ -7,17 +7,7 @@
 const core = @import("../core/mod.zig");
 const features = @import("../features/mod.zig");
 
-<<<<<<< HEAD
-const feature_tags = std.enums.values(features.FeatureTag);
-const feature_count = feature_tags.len;
-const FeatureBitSet = std.StaticBitSet(feature_count);
-
-inline fn featureIndex(feature: features.FeatureTag) usize {
-    return @intFromEnum(feature);
-}
-=======
 const feature_tag_count = std.enums.values(features.FeatureTag).len;
->>>>>>> e168bd79
 
 /// Framework runtime configuration
 pub const RuntimeConfig = struct {
@@ -146,24 +136,13 @@
     component_registry: core.StringHashMap(Component),
     stats: RuntimeStats,
     running: std.atomic.Value(bool),
-<<<<<<< HEAD
-    enabled_features: FeatureBitSet,
-=======
     enabled_features: features.config.FeatureFlags,
->>>>>>> e168bd79
 
     pub fn init(allocator: std.mem.Allocator, config: RuntimeConfig) !Self {
         var normalized_config = config;
         normalized_config.rebaseFeatureSlices();
 
         // Calculate enabled features
-<<<<<<< HEAD
-        var enabled_features = FeatureBitSet.initEmpty();
-        for (config.enabled_features) |feature| enabled_features.set(featureIndex(feature));
-
-        // Remove disabled features
-        for (config.disabled_features) |feature| enabled_features.unset(featureIndex(feature));
-=======
         var enabled_features = features.config.FeatureFlags.initEmpty();
         for (config.enabled_features) |feature| {
             enabled_features.set(features.config.tagIndex(feature));
@@ -173,7 +152,6 @@
         for (config.disabled_features) |feature| {
             enabled_features.unset(features.config.tagIndex(feature));
         }
->>>>>>> e168bd79
 
         return Self{
             .allocator = allocator,
@@ -285,17 +263,6 @@
     }
 
     pub fn isFeatureEnabled(self: *const Self, feature: features.FeatureTag) bool {
-<<<<<<< HEAD
-        return self.enabled_features.isSet(featureIndex(feature));
-    }
-
-    pub fn enableFeature(self: *Self, feature: features.FeatureTag) void {
-        self.enabled_features.set(featureIndex(feature));
-    }
-
-    pub fn disableFeature(self: *Self, feature: features.FeatureTag) void {
-        self.enabled_features.unset(featureIndex(feature));
-=======
         return self.enabled_features.isSet(features.config.tagIndex(feature));
     }
 
@@ -305,7 +272,6 @@
 
     pub fn disableFeature(self: *Self, feature: features.FeatureTag) void {
         self.enabled_features.unset(features.config.tagIndex(feature));
->>>>>>> e168bd79
     }
 
     /// Write framework summary to a writer interface
@@ -329,10 +295,7 @@
 
         // List enabled features
         try writer.print("Enabled Features:\n");
-<<<<<<< HEAD
-=======
         const feature_tags = features.config.allTags();
->>>>>>> e168bd79
         for (feature_tags, 0..) |feature, idx| {
             if (self.enabled_features.isSet(idx)) {
                 try writer.print("  - {s}: {s}\n", .{ features.config.getName(feature), features.config.getDescription(feature) });
