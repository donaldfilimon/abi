--- conflicted
+++ resolved
@@ -143,32 +143,6 @@
         normalized_config.rebaseFeatureSlices();
 
         // Calculate enabled features
-<<<<<<< HEAD
-        var enabled_features = std.StaticBitSet(6).initEmpty();
-        for (normalized_config.enabled_features) |feature| {
-            const idx = switch (feature) {
-                .ai => 0,
-                .gpu => 1,
-                .database => 2,
-                .web => 3,
-                .monitoring => 4,
-                .connectors => 5,
-            };
-            enabled_features.set(idx);
-        }
-
-        // Remove disabled features
-        for (normalized_config.disabled_features) |feature| {
-            const idx = switch (feature) {
-                .ai => 0,
-                .gpu => 1,
-                .database => 2,
-                .web => 3,
-                .monitoring => 4,
-                .connectors => 5,
-            };
-            enabled_features.unset(idx);
-=======
         var enabled_features = features.config.FeatureFlags.initEmpty();
         for (config.enabled_features) |feature| {
             enabled_features.set(features.config.tagIndex(feature));
@@ -177,7 +151,6 @@
         // Remove disabled features
         for (config.disabled_features) |feature| {
             enabled_features.unset(features.config.tagIndex(feature));
->>>>>>> 128e112f
         }
 
         return Self{
