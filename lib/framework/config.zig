--- conflicted
+++ resolved
@@ -2,19 +2,7 @@
 const features = @import("../features/mod.zig");
 
 /// Enumerates the coarse feature families that can be toggled at runtime.
-<<<<<<< HEAD
-pub const Feature = enum(u3) {
-    ai,
-    gpu,
-    database,
-    web,
-    monitoring,
-    connectors,
-    simd,
-};
-=======
 pub const Feature = features.FeatureTag;
->>>>>>> e168bd79
 
 pub const feature_count = features.feature_count;
 const FeatureMask = std.bit_set.IntegerBitSet(feature_count);
