//! ABI Framework - Main Library Interface
//!
//! High level entrypoints and curated re-exports for the modernized framework
//! runtime. The framework module exposes the orchestration layer that
//! coordinates feature toggles, plugin discovery, and lifecycle management.

const std = @import("std");
const build_options = @import("build_options");

const compat = @import("compat.zig");
/// Core utilities and fundamental types
pub const core = @import("core/mod.zig");
/// Feature modules grouped for discoverability
pub const features = @import("features/mod.zig");
/// Individual feature namespaces re-exported at the root for ergonomic
/// imports (`abi.ai`, `abi.database`, etc.).
pub const ai = features.ai;
pub const gpu = features.gpu;
pub const database = features.database;
pub const web = features.web;
pub const monitoring = features.monitoring;
pub const connectors = features.connectors;
/// Framework orchestration layer that coordinates features and plugins.
pub const framework = @import("framework/mod.zig");
pub const Feature = framework.Feature;
pub const Framework = framework.Framework;
pub const FrameworkOptions = framework.FrameworkOptions;
pub const RuntimeConfig = framework.RuntimeConfig;
pub const logging = @import("shared/logging/mod.zig");
pub const plugins = @import("shared/mod.zig");
pub const observability = @import("shared/observability/mod.zig");
pub const platform = @import("shared/platform/mod.zig");
pub const simd = @import("shared/simd.zig");
pub const VectorOps = simd.VectorOps;
pub const utils = @import("shared/utils/mod.zig");

comptime {
    _ = compat;
}

// =============================================================================
// CORE MODULES
// =============================================================================

// =============================================================================
// FEATURE MODULES
// =============================================================================

/// Compatibility namespace for the WDBX tooling. Older call sites referenced
/// `abi.wdbx.*` directly, so we surface the unified helpers alongside the
/// underlying database module.
pub const wdbx = struct {
    // Explicit exports instead of usingnamespace
    pub const database = features.database.database;
    pub const helpers = features.database.db_helpers;
    pub const cli = features.database.cli;
    pub const http = features.database.http;

    // Re-export unified functions explicitly
    pub const createDatabase = features.database.unified.createDatabase;
    pub const connectDatabase = features.database.unified.connectDatabase;
    pub const closeDatabase = features.database.unified.closeDatabase;
    pub const insertVector = features.database.unified.insertVector;
    pub const searchVectors = features.database.unified.searchVectors;
    pub const deleteVector = features.database.unified.deleteVector;
    pub const updateVector = features.database.unified.updateVector;
    pub const getVector = features.database.unified.getVector;
    pub const listVectors = features.database.unified.listVectors;
    pub const getStats = features.database.unified.getStats;
    pub const optimize = features.database.unified.optimize;
    pub const backup = features.database.unified.backup;
    pub const restore = features.database.unified.restore;
};

// =============================================================================
// FRAMEWORK MODULE
// =============================================================================

// =============================================================================
// SHARED MODULES
// =============================================================================

// =============================================================================
// PUBLIC API
// =============================================================================

/// Convert high level framework options into a runtime configuration.
pub fn runtimeConfigFromOptions(
    allocator: std.mem.Allocator,
    options: FrameworkOptions,
) !RuntimeConfig {
<<<<<<< HEAD
    var config = try framework.runtimeConfigFromOptions(allocator, options);
    config.plugin_paths = options.plugin_paths;
    config.auto_discover_plugins = options.auto_discover_plugins;
    config.auto_register_plugins = options.auto_register_plugins;
    config.auto_start_plugins = options.auto_start_plugins;
=======
    _ = allocator;
    const feature_capacity = std.enums.values(features.FeatureTag).len;

    var enabled = std.BoundedArray(features.FeatureTag, feature_capacity).init(0) catch unreachable;
    var toggles = framework.deriveFeatureToggles(options);
    var iterator = toggles.iterator();
    while (iterator.next()) |feature| {
        if (mapFeatureToTag(feature)) |tag| {
            enabled.append(tag) catch unreachable;
        }
    }

    var disabled = std.BoundedArray(features.FeatureTag, feature_capacity).init(0) catch unreachable;
    for (options.disabled_features) |feature| {
        if (mapFeatureToTag(feature)) |tag| {
            disabled.append(tag) catch unreachable;
        }
    }

    var config = RuntimeConfig{
        .plugin_paths = options.plugin_paths,
        .auto_discover_plugins = options.auto_discover_plugins,
        .auto_register_plugins = options.auto_register_plugins,
        .auto_start_plugins = options.auto_start_plugins,
    };

    config.feature_storage.setEnabled(enabled.constSlice());
    config.feature_storage.setDisabled(disabled.constSlice());
    config.enabled_features = config.feature_storage.enabledSlice();
    config.disabled_features = config.feature_storage.disabledSlice();
>>>>>>> 05a5b316
    return config;
}

/// Initialise the ABI framework and return the orchestration handle. Call
/// `Framework.deinit` (or `abi.shutdown`) when finished. Accepts either a
/// `RuntimeConfig` or `FrameworkOptions` which will be converted automatically.
pub fn init(allocator: std.mem.Allocator, config_or_options: anytype) !Framework {
    const runtime_config = try resolveRuntimeConfig(allocator, config_or_options);
    return try framework.runtime.Framework.init(allocator, runtime_config);
}

/// Convenience wrapper around `Framework.deinit` for callers that prefer the
/// legacy function-style shutdown.
pub fn shutdown(instance: *Framework) void {
    instance.deinit();
}

/// Get framework version information.
pub fn version() []const u8 {
    return build_options.package_version;
}

/// Create a framework with default configuration
pub fn createDefaultFramework(allocator: std.mem.Allocator) !Framework {
    return try init(allocator, FrameworkOptions{});
}

/// Create a framework with custom configuration
pub fn createFramework(
    allocator: std.mem.Allocator,
    config_or_options: anytype,
) !Framework {
    const runtime_config = try resolveRuntimeConfig(allocator, config_or_options);
    return try framework.createFramework(allocator, runtime_config);
}

fn resolveRuntimeConfig(
    allocator: std.mem.Allocator,
    config_or_options: anytype,
) !RuntimeConfig {
    return switch (@TypeOf(config_or_options)) {
        RuntimeConfig => config_or_options,
        FrameworkOptions => try runtimeConfigFromOptions(allocator, config_or_options),
        else => @compileError("Unsupported configuration type for abi.init"),
    };
}

test {
    std.testing.refAllDecls(@This());
}

test "abi.version returns build package version" {
    try std.testing.expectEqualStrings("0.1.0", version());
}

test "framework initialization" {
    var gpa = std.heap.GeneralPurposeAllocator(.{}){};
    defer _ = gpa.deinit();

    var framework_instance = try createDefaultFramework(gpa.allocator());
    defer framework_instance.deinit();

    try std.testing.expect(!framework_instance.isRunning());
    try std.testing.expect(framework_instance.isFeatureEnabled(.ai));
    try std.testing.expect(framework_instance.isFeatureEnabled(.database));
}

test "framework options convert to runtime config" {
    const options = FrameworkOptions{
        .enable_ai = false,
        .enable_gpu = true,
        .disabled_features = &.{.gpu},
        .plugin_paths = &.{"/opt/abi/plugins"},
        .auto_discover_plugins = true,
    };

<<<<<<< HEAD
    var config = try runtimeConfigFromOptions(std.testing.allocator, options);
    defer std.testing.allocator.free(config.enabled_features);
    defer std.testing.allocator.free(config.disabled_features);
=======
    const config = try runtimeConfigFromOptions(std.testing.allocator, options);
>>>>>>> 05a5b316

    try std.testing.expect(std.mem.indexOfScalar(features.FeatureTag, config.enabled_features, .ai) == null);
    try std.testing.expect(std.mem.indexOfScalar(features.FeatureTag, config.enabled_features, .gpu) != null);
    try std.testing.expect(std.mem.indexOfScalar(features.FeatureTag, config.disabled_features, .gpu) != null);
    try std.testing.expectEqualStrings("/opt/abi/plugins", config.plugin_paths[0]);
    try std.testing.expect(config.auto_discover_plugins);
}<|MERGE_RESOLUTION|>--- conflicted
+++ resolved
@@ -89,13 +89,6 @@
     allocator: std.mem.Allocator,
     options: FrameworkOptions,
 ) !RuntimeConfig {
-<<<<<<< HEAD
-    var config = try framework.runtimeConfigFromOptions(allocator, options);
-    config.plugin_paths = options.plugin_paths;
-    config.auto_discover_plugins = options.auto_discover_plugins;
-    config.auto_register_plugins = options.auto_register_plugins;
-    config.auto_start_plugins = options.auto_start_plugins;
-=======
     _ = allocator;
     const feature_capacity = std.enums.values(features.FeatureTag).len;
 
@@ -126,7 +119,6 @@
     config.feature_storage.setDisabled(disabled.constSlice());
     config.enabled_features = config.feature_storage.enabledSlice();
     config.disabled_features = config.feature_storage.disabledSlice();
->>>>>>> 05a5b316
     return config;
 }
 
@@ -203,13 +195,7 @@
         .auto_discover_plugins = true,
     };
 
-<<<<<<< HEAD
-    var config = try runtimeConfigFromOptions(std.testing.allocator, options);
-    defer std.testing.allocator.free(config.enabled_features);
-    defer std.testing.allocator.free(config.disabled_features);
-=======
     const config = try runtimeConfigFromOptions(std.testing.allocator, options);
->>>>>>> 05a5b316
 
     try std.testing.expect(std.mem.indexOfScalar(features.FeatureTag, config.enabled_features, .ai) == null);
     try std.testing.expect(std.mem.indexOfScalar(features.FeatureTag, config.enabled_features, .gpu) != null);
