//! ABI Framework - Main Library Interface
//!
//! High level entrypoints and curated re-exports for the modernized framework
//! runtime. The framework module exposes the orchestration layer that
//! coordinates feature toggles, plugin discovery, and lifecycle management.

const std = @import("std");
const build_options = @import("build_options");

const compat = @import("compat.zig");
/// Core utilities and fundamental types
pub const core = @import("core/mod.zig");
/// Feature modules grouped for discoverability
pub const features = @import("features/mod.zig");
/// Individual feature namespaces re-exported at the root for ergonomic
/// imports (`abi.ai`, `abi.database`, etc.).
pub const ai = features.ai;
pub const gpu = features.gpu;
pub const database = features.database;
pub const web = features.web;
pub const monitoring = features.monitoring;
pub const connectors = features.connectors;
/// Framework orchestration layer that coordinates features and plugins.
pub const framework = @import("framework/mod.zig");
pub const Feature = framework.Feature;
pub const Framework = framework.Framework;
pub const FrameworkOptions = framework.FrameworkOptions;
pub const RuntimeConfig = framework.RuntimeConfig;
pub const logging = @import("shared/logging/mod.zig");
pub const plugins = @import("shared/mod.zig");
pub const observability = @import("shared/observability/mod.zig");
pub const platform = @import("shared/platform/mod.zig");
pub const simd = @import("shared/simd.zig");
pub const VectorOps = simd.VectorOps;
pub const utils = @import("shared/utils/mod.zig");

comptime {
    _ = compat;
}

// =============================================================================
// CORE MODULES
// =============================================================================

// =============================================================================
// FEATURE MODULES
// =============================================================================

/// Compatibility namespace for the WDBX tooling. Older call sites referenced
/// `abi.wdbx.*` directly, so we surface the unified helpers alongside the
/// underlying database module.
pub const wdbx = struct {
    // Explicit exports instead of usingnamespace
    pub const database = features.database.database;
    pub const helpers = features.database.db_helpers;
    pub const cli = features.database.cli;
    pub const http = features.database.http;

    // Re-export unified functions explicitly
    pub const createDatabase = features.database.unified.createDatabase;
    pub const connectDatabase = features.database.unified.connectDatabase;
    pub const closeDatabase = features.database.unified.closeDatabase;
    pub const insertVector = features.database.unified.insertVector;
    pub const searchVectors = features.database.unified.searchVectors;
    pub const deleteVector = features.database.unified.deleteVector;
    pub const updateVector = features.database.unified.updateVector;
    pub const getVector = features.database.unified.getVector;
    pub const listVectors = features.database.unified.listVectors;
    pub const getStats = features.database.unified.getStats;
    pub const optimize = features.database.unified.optimize;
    pub const backup = features.database.unified.backup;
    pub const restore = features.database.unified.restore;
};

// =============================================================================
// FRAMEWORK MODULE
// =============================================================================

// =============================================================================
// SHARED MODULES
// =============================================================================

// =============================================================================
// PUBLIC API
// =============================================================================

fn mapFeatureToTag(feature: Feature) ?features.FeatureTag {
    return switch (feature) {
        .ai => .ai,
        .database => .database,
        .web => .web,
        .monitoring => .monitoring,
        .gpu => .gpu,
        .connectors => .connectors,
        .simd => null,
    };
}

/// Convert high level framework options into a runtime configuration.
pub fn runtimeConfigFromOptions(options: FrameworkOptions) RuntimeConfig {
    const feature_capacity = std.enums.values(features.FeatureTag).len;

    var enabled = std.BoundedArray(features.FeatureTag, feature_capacity).init(0) catch unreachable;
    var toggles = framework.deriveFeatureToggles(options);
    var iterator = toggles.iterator();
    while (iterator.next()) |feature| {
        if (mapFeatureToTag(feature)) |tag| {
            enabled.append(tag) catch unreachable;
        }
    }

    var disabled = std.BoundedArray(features.FeatureTag, feature_capacity).init(0) catch unreachable;
    for (options.disabled_features) |feature| {
        if (mapFeatureToTag(feature)) |tag| {
            disabled.append(tag) catch unreachable;
        }
    }

    var config = RuntimeConfig{
        .plugin_paths = options.plugin_paths,
        .auto_discover_plugins = options.auto_discover_plugins,
        .auto_register_plugins = options.auto_register_plugins,
        .auto_start_plugins = options.auto_start_plugins,
    };

    config.feature_storage.setEnabled(enabled.constSlice());
    config.feature_storage.setDisabled(disabled.constSlice());
    config.enabled_features = config.feature_storage.enabledSlice();
    config.disabled_features = config.feature_storage.disabledSlice();
    return config;
}

/// Initialise the ABI framework and return the orchestration handle. Call
<<<<<<< HEAD
/// `Framework.deinit` (or `abi.shutdown`) when finished.
pub fn init(allocator: std.mem.Allocator, config: anytype) !Framework {
    const ConfigType = @TypeOf(config);

    if (ConfigType == RuntimeConfig) {
        return try framework.runtime.Framework.init(allocator, config);
    }

    if (ConfigType == FrameworkOptions) {
        const runtime_config = try frameworkOptionsToRuntimeConfig(allocator, config);
        defer {
            allocator.free(runtime_config.enabled_features);
            allocator.free(runtime_config.disabled_features);
        }
        return try framework.runtime.Framework.init(allocator, runtime_config);
    }

    @compileError("init expects RuntimeConfig or FrameworkOptions");
=======
/// `Framework.deinit` (or `abi.shutdown`) when finished. Accepts either a
/// `RuntimeConfig` or `FrameworkOptions` which will be converted automatically.
pub fn init(allocator: std.mem.Allocator, config_or_options: anytype) !Framework {
    const runtime_config = try resolveRuntimeConfig(allocator, config_or_options);
    return try framework.runtime.Framework.init(allocator, runtime_config);
>>>>>>> 014257fd
}

/// Convenience wrapper around `Framework.deinit` for callers that prefer the
/// legacy function-style shutdown.
pub fn shutdown(instance: *Framework) void {
    instance.deinit();
}

/// Get framework version information.
pub fn version() []const u8 {
    return build_options.package_version;
}

/// Create a framework with default configuration
pub fn createDefaultFramework(allocator: std.mem.Allocator) !Framework {
    return try init(allocator, FrameworkOptions{});
}

/// Create a framework with custom configuration
<<<<<<< HEAD
pub fn createFramework(allocator: std.mem.Allocator, config: anytype) !Framework {
    return try init(allocator, config);
}

fn frameworkOptionsToRuntimeConfig(allocator: std.mem.Allocator, options: FrameworkOptions) !RuntimeConfig {
    const toggles = framework.deriveFeatureToggles(options);

    var enabled = std.ArrayList(features.FeatureTag).init(allocator);
    defer enabled.deinit();

    var disabled = std.ArrayList(features.FeatureTag).init(allocator);
    defer disabled.deinit();

    var iterator = toggles.iterator();
    while (iterator.next()) |feature| {
        if (featureToRuntimeTag(feature)) |tag| {
            try enabled.append(tag);
        }
    }

    for (options.disabled_features) |feature| {
        if (featureToRuntimeTag(feature)) |tag| {
            try disabled.append(tag);
        }
    }

    var config: RuntimeConfig = RuntimeConfig{};
    config.enabled_features = try enabled.toOwnedSlice();
    config.disabled_features = try disabled.toOwnedSlice();

    return config;
}

fn featureToRuntimeTag(feature: Feature) ?features.FeatureTag {
=======
pub fn createFramework(
    allocator: std.mem.Allocator,
    config_or_options: anytype,
) !Framework {
    const runtime_config = try resolveRuntimeConfig(allocator, config_or_options);
    return try framework.createFramework(allocator, runtime_config);
}

fn resolveRuntimeConfig(
    allocator: std.mem.Allocator,
    config_or_options: anytype,
) !RuntimeConfig {
    return switch (@TypeOf(config_or_options)) {
        RuntimeConfig => config_or_options,
        FrameworkOptions => try runtimeConfigFromOptions(allocator, config_or_options),
        else => @compileError("Unsupported configuration type for abi.init"),
    };
}

fn runtimeConfigFromOptions(
    allocator: std.mem.Allocator,
    options: FrameworkOptions,
) !RuntimeConfig {
    var runtime_config = framework.defaultConfig();

    var enabled_list = std.ArrayList(features.FeatureTag).init(allocator);
    errdefer enabled_list.deinit();

    var toggles = framework.deriveFeatureToggles(options);
    var iter = toggles.iterator();
    while (iter.next()) |feature| {
        if (featureToTag(feature)) |tag| {
            try enabled_list.append(tag);
        }
    }
    const enabled_features = try enabled_list.toOwnedSlice();
    errdefer allocator.free(enabled_features);

    var disabled_list = std.ArrayList(features.FeatureTag).init(allocator);
    errdefer disabled_list.deinit();

    for (options.disabled_features) |feature| {
        if (featureToTag(feature)) |tag| {
            try disabled_list.append(tag);
        }
    }
    const disabled_features = disabled_list.toOwnedSlice() catch |err| {
        allocator.free(enabled_features);
        return err;
    };

    runtime_config.enabled_features = enabled_features;
    runtime_config.disabled_features = disabled_features;

    return runtime_config;
}

fn featureToTag(feature: framework.Feature) ?features.FeatureTag {
>>>>>>> 014257fd
    return switch (feature) {
        .ai => .ai,
        .database => .database,
        .web => .web,
        .monitoring => .monitoring,
        .gpu => .gpu,
        .connectors => .connectors,
        .simd => null,
    };
}

test {
    std.testing.refAllDecls(@This());
}

test "abi.version returns build package version" {
    try std.testing.expectEqualStrings("0.1.0", version());
}

test "framework initialization" {
    var gpa = std.heap.GeneralPurposeAllocator(.{}){};
    defer _ = gpa.deinit();

    var framework_instance = try createDefaultFramework(gpa.allocator());
    defer framework_instance.deinit();

    try std.testing.expect(!framework_instance.isRunning());
    try std.testing.expect(framework_instance.isFeatureEnabled(.ai));
    try std.testing.expect(framework_instance.isFeatureEnabled(.database));
}

<<<<<<< HEAD
test "framework initialization from runtime config" {
    const runtime_config = RuntimeConfig{
        .enabled_features = &[_]features.FeatureTag{ .database, .web, .monitoring },
        .disabled_features = &[_]features.FeatureTag{.web},
    };

    var framework_instance = try createFramework(std.testing.allocator, runtime_config);
    defer framework_instance.deinit();

    try std.testing.expect(framework_instance.isFeatureEnabled(.database));
    try std.testing.expect(!framework_instance.isFeatureEnabled(.web));
    try std.testing.expect(!framework_instance.isFeatureEnabled(.ai));
}

test "framework initialization from framework options" {
    var gpa = std.heap.GeneralPurposeAllocator(.{}){};
    defer _ = gpa.deinit();

    const options = FrameworkOptions{
        .enable_ai = true,
        .enable_gpu = true,
        .disabled_features = &.{ .ai, .gpu },
    };

    var framework_instance = try init(gpa.allocator(), options);
    defer framework_instance.deinit();

    try std.testing.expect(!framework_instance.isFeatureEnabled(.ai));
    try std.testing.expect(!framework_instance.isFeatureEnabled(.gpu));
    try std.testing.expect(framework_instance.isFeatureEnabled(.database));
=======
test "framework options convert to runtime config" {
    const options = FrameworkOptions{
        .enable_ai = false,
        .enable_gpu = true,
        .disabled_features = &.{.gpu},
        .plugin_paths = &.{ "/opt/abi/plugins" },
        .auto_discover_plugins = true,
    };

    const config = runtimeConfigFromOptions(options);

    try std.testing.expect(std.mem.indexOfScalar(features.FeatureTag, config.enabled_features, .ai) == null);
    try std.testing.expect(std.mem.indexOfScalar(features.FeatureTag, config.enabled_features, .gpu) != null);
    try std.testing.expect(std.mem.indexOfScalar(features.FeatureTag, config.disabled_features, .gpu) != null);
    try std.testing.expectEqualStrings("/opt/abi/plugins", config.plugin_paths[0]);
    try std.testing.expect(config.auto_discover_plugins);
>>>>>>> 014257fd
}<|MERGE_RESOLUTION|>--- conflicted
+++ resolved
@@ -131,32 +131,11 @@
 }
 
 /// Initialise the ABI framework and return the orchestration handle. Call
-<<<<<<< HEAD
-/// `Framework.deinit` (or `abi.shutdown`) when finished.
-pub fn init(allocator: std.mem.Allocator, config: anytype) !Framework {
-    const ConfigType = @TypeOf(config);
-
-    if (ConfigType == RuntimeConfig) {
-        return try framework.runtime.Framework.init(allocator, config);
-    }
-
-    if (ConfigType == FrameworkOptions) {
-        const runtime_config = try frameworkOptionsToRuntimeConfig(allocator, config);
-        defer {
-            allocator.free(runtime_config.enabled_features);
-            allocator.free(runtime_config.disabled_features);
-        }
-        return try framework.runtime.Framework.init(allocator, runtime_config);
-    }
-
-    @compileError("init expects RuntimeConfig or FrameworkOptions");
-=======
 /// `Framework.deinit` (or `abi.shutdown`) when finished. Accepts either a
 /// `RuntimeConfig` or `FrameworkOptions` which will be converted automatically.
 pub fn init(allocator: std.mem.Allocator, config_or_options: anytype) !Framework {
     const runtime_config = try resolveRuntimeConfig(allocator, config_or_options);
     return try framework.runtime.Framework.init(allocator, runtime_config);
->>>>>>> 014257fd
 }
 
 /// Convenience wrapper around `Framework.deinit` for callers that prefer the
@@ -176,42 +155,6 @@
 }
 
 /// Create a framework with custom configuration
-<<<<<<< HEAD
-pub fn createFramework(allocator: std.mem.Allocator, config: anytype) !Framework {
-    return try init(allocator, config);
-}
-
-fn frameworkOptionsToRuntimeConfig(allocator: std.mem.Allocator, options: FrameworkOptions) !RuntimeConfig {
-    const toggles = framework.deriveFeatureToggles(options);
-
-    var enabled = std.ArrayList(features.FeatureTag).init(allocator);
-    defer enabled.deinit();
-
-    var disabled = std.ArrayList(features.FeatureTag).init(allocator);
-    defer disabled.deinit();
-
-    var iterator = toggles.iterator();
-    while (iterator.next()) |feature| {
-        if (featureToRuntimeTag(feature)) |tag| {
-            try enabled.append(tag);
-        }
-    }
-
-    for (options.disabled_features) |feature| {
-        if (featureToRuntimeTag(feature)) |tag| {
-            try disabled.append(tag);
-        }
-    }
-
-    var config: RuntimeConfig = RuntimeConfig{};
-    config.enabled_features = try enabled.toOwnedSlice();
-    config.disabled_features = try disabled.toOwnedSlice();
-
-    return config;
-}
-
-fn featureToRuntimeTag(feature: Feature) ?features.FeatureTag {
-=======
 pub fn createFramework(
     allocator: std.mem.Allocator,
     config_or_options: anytype,
@@ -270,7 +213,6 @@
 }
 
 fn featureToTag(feature: framework.Feature) ?features.FeatureTag {
->>>>>>> 014257fd
     return switch (feature) {
         .ai => .ai,
         .database => .database,
@@ -302,38 +244,6 @@
     try std.testing.expect(framework_instance.isFeatureEnabled(.database));
 }
 
-<<<<<<< HEAD
-test "framework initialization from runtime config" {
-    const runtime_config = RuntimeConfig{
-        .enabled_features = &[_]features.FeatureTag{ .database, .web, .monitoring },
-        .disabled_features = &[_]features.FeatureTag{.web},
-    };
-
-    var framework_instance = try createFramework(std.testing.allocator, runtime_config);
-    defer framework_instance.deinit();
-
-    try std.testing.expect(framework_instance.isFeatureEnabled(.database));
-    try std.testing.expect(!framework_instance.isFeatureEnabled(.web));
-    try std.testing.expect(!framework_instance.isFeatureEnabled(.ai));
-}
-
-test "framework initialization from framework options" {
-    var gpa = std.heap.GeneralPurposeAllocator(.{}){};
-    defer _ = gpa.deinit();
-
-    const options = FrameworkOptions{
-        .enable_ai = true,
-        .enable_gpu = true,
-        .disabled_features = &.{ .ai, .gpu },
-    };
-
-    var framework_instance = try init(gpa.allocator(), options);
-    defer framework_instance.deinit();
-
-    try std.testing.expect(!framework_instance.isFeatureEnabled(.ai));
-    try std.testing.expect(!framework_instance.isFeatureEnabled(.gpu));
-    try std.testing.expect(framework_instance.isFeatureEnabled(.database));
-=======
 test "framework options convert to runtime config" {
     const options = FrameworkOptions{
         .enable_ai = false,
@@ -350,5 +260,4 @@
     try std.testing.expect(std.mem.indexOfScalar(features.FeatureTag, config.disabled_features, .gpu) != null);
     try std.testing.expectEqualStrings("/opt/abi/plugins", config.plugin_paths[0]);
     try std.testing.expect(config.auto_discover_plugins);
->>>>>>> 014257fd
 }