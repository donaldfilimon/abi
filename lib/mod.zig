--- conflicted
+++ resolved
@@ -1,120 +1,4 @@
 //! Compatibility forwarder: `lib/mod.zig` forwards to the canonical `src/mod.zig`.
 //! This preserves legacy imports while ensuring a single authoritative API surface.
 
-<<<<<<< HEAD
-const root = @import("../src/mod.zig");
-
-pub usingnamespace root;
-=======
-const std = @import("std");
-const build_options = @import("build_options");
-
-// =============================================================================
-// CORE MODULES
-// =============================================================================
-
-/// Core utilities and fundamental types
-pub const core = @import("core/mod.zig");
-
-// =============================================================================
-// FEATURE MODULES
-// =============================================================================
-
-/// Feature modules grouped for discoverability
-pub const features = @import("features/mod.zig");
-
-/// Individual feature namespaces re-exported at the root for ergonomic
-/// imports (`abi.ai`, `abi.database`, etc.).
-pub const ai = features.ai;
-pub const gpu = features.gpu;
-pub const database = features.database;
-pub const web = features.web;
-pub const monitoring = features.monitoring;
-pub const connectors = features.connectors;
-
-/// Compatibility namespace for the WDBX tooling. Older call sites referenced
-/// `abi.wdbx.*` directly, so we surface the unified helpers alongside the
-/// underlying database module.
-pub const wdbx = struct {
-    pub usingnamespace features.database.unified;
-    pub const database = features.database.database;
-    pub const helpers = features.database.db_helpers;
-    pub const cli = features.database.cli;
-    pub const http = features.database.http;
-};
-
-// =============================================================================
-// FRAMEWORK MODULE
-// =============================================================================
-
-/// Framework orchestration layer that coordinates features and plugins.
-pub const framework = @import("framework/mod.zig");
-
-// =============================================================================
-// SHARED MODULES
-// =============================================================================
-
-pub const utils = @import("shared/utils/mod.zig");
-pub const platform = @import("shared/platform/mod.zig");
-pub const logging = @import("shared/logging/mod.zig");
-pub const observability = @import("shared/observability/mod.zig");
-pub const plugins = @import("shared/mod.zig");
-pub const simd = @import("shared/simd.zig");
-pub const VectorOps = simd.VectorOps;
-
-// =============================================================================
-// PUBLIC API
-// =============================================================================
-
-pub const Feature = framework.Feature;
-pub const Framework = framework.Framework;
-pub const FrameworkOptions = framework.FrameworkOptions;
-pub const RuntimeConfig = framework.RuntimeConfig;
-
-/// Initialise the ABI framework and return the orchestration handle. Call
-/// `Framework.deinit` (or `abi.shutdown`) when finished.
-pub fn init(allocator: std.mem.Allocator, options: FrameworkOptions) !Framework {
-    return try framework.runtime.Framework.init(allocator, options);
-}
-
-/// Convenience wrapper around `Framework.deinit` for callers that prefer the
-/// legacy function-style shutdown.
-pub fn shutdown(instance: *Framework) void {
-    instance.deinit();
-}
-
-/// Get framework version information.
-pub fn version() []const u8 {
-    return build_options.package_version;
-}
-
-/// Create a framework with default configuration
-pub fn createDefaultFramework(allocator: std.mem.Allocator) !Framework {
-    return try init(allocator, framework.defaultConfig());
-}
-
-/// Create a framework with custom configuration
-pub fn createFramework(allocator: std.mem.Allocator, config: RuntimeConfig) !Framework {
-    return try framework.createFramework(allocator, config);
-}
-
-test {
-    std.testing.refAllDecls(@This());
-}
-
-test "abi.version returns build package version" {
-    try std.testing.expectEqualStrings(build_options.package_version, version());
-}
-
-test "framework initialization" {
-    var gpa = std.heap.GeneralPurposeAllocator(.{}){};
-    defer _ = gpa.deinit();
-
-    var framework_instance = try createDefaultFramework(gpa.allocator());
-    defer framework_instance.deinit();
-
-    try std.testing.expect(!framework_instance.isRunning());
-    try std.testing.expect(framework_instance.isFeatureEnabled(.ai));
-    try std.testing.expect(framework_instance.isFeatureEnabled(.database));
-}
->>>>>>> a1244586
+pub const root = @import("../src/mod.zig");