//! ABI Framework - Main Library Interface
//!
//! High level entrypoints and curated re-exports for the modernized framework
//! runtime. The framework module exposes the orchestration layer that
//! coordinates feature toggles, plugin discovery, and lifecycle management.

const std = @import("std");
const build_options = @import("build_options");

const compat = @import("compat.zig");
/// Core utilities and fundamental types
pub const core = @import("core/mod.zig");
/// Feature modules grouped for discoverability
pub const features = @import("features/mod.zig");
/// Individual feature namespaces re-exported at the root for ergonomic
/// imports (`abi.ai`, `abi.database`, etc.).
pub const ai = features.ai;
pub const gpu = features.gpu;
pub const database = features.database;
pub const web = features.web;
pub const monitoring = features.monitoring;
pub const connectors = features.connectors;
/// Framework orchestration layer that coordinates features and plugins.
pub const framework = @import("framework/mod.zig");
pub const Feature = framework.Feature;
pub const Framework = framework.Framework;
pub const FrameworkOptions = framework.FrameworkOptions;
pub const RuntimeConfig = framework.RuntimeConfig;
pub const logging = @import("shared/logging/mod.zig");
pub const plugins = @import("shared/mod.zig");
pub const observability = @import("shared/observability/mod.zig");
pub const platform = @import("shared/platform/mod.zig");
pub const simd = @import("shared/simd.zig");
pub const VectorOps = simd.VectorOps;
pub const utils = @import("shared/utils/mod.zig");

comptime {
    _ = compat;
}

// =============================================================================
// CORE MODULES
// =============================================================================

// =============================================================================
// FEATURE MODULES
// =============================================================================

/// Compatibility namespace for the WDBX tooling. Older call sites referenced
/// `abi.wdbx.*` directly, so we surface the unified helpers alongside the
/// underlying database module.
pub const wdbx = struct {
    // Explicit exports instead of usingnamespace
    pub const database = features.database.database;
    pub const helpers = features.database.db_helpers;
    pub const cli = features.database.cli;
    pub const http = features.database.http;

    // Re-export unified functions explicitly
    pub const createDatabase = features.database.unified.createDatabase;
    pub const connectDatabase = features.database.unified.connectDatabase;
    pub const closeDatabase = features.database.unified.closeDatabase;
    pub const insertVector = features.database.unified.insertVector;
    pub const searchVectors = features.database.unified.searchVectors;
    pub const deleteVector = features.database.unified.deleteVector;
    pub const updateVector = features.database.unified.updateVector;
    pub const getVector = features.database.unified.getVector;
    pub const listVectors = features.database.unified.listVectors;
    pub const getStats = features.database.unified.getStats;
    pub const optimize = features.database.unified.optimize;
    pub const backup = features.database.unified.backup;
    pub const restore = features.database.unified.restore;
};

// =============================================================================
// FRAMEWORK MODULE
// =============================================================================

// =============================================================================
// SHARED MODULES
// =============================================================================

// =============================================================================
// PUBLIC API
// =============================================================================

<<<<<<< HEAD
=======
/// Convert high level framework options into a runtime configuration.
pub fn runtimeConfigFromOptions(
    allocator: std.mem.Allocator,
    options: FrameworkOptions,
) !RuntimeConfig {
    _ = allocator;
    const feature_capacity = std.enums.values(features.FeatureTag).len;

    var enabled = std.BoundedArray(features.FeatureTag, feature_capacity).init(0) catch unreachable;
    var toggles = framework.deriveFeatureToggles(options);
    var iterator = toggles.iterator();
    while (iterator.next()) |feature| {
        if (mapFeatureToTag(feature)) |tag| {
            enabled.append(tag) catch unreachable;
        }
    }

    var disabled = std.BoundedArray(features.FeatureTag, feature_capacity).init(0) catch unreachable;
    for (options.disabled_features) |feature| {
        if (mapFeatureToTag(feature)) |tag| {
            disabled.append(tag) catch unreachable;
        }
    }

    var config = RuntimeConfig{
        .plugin_paths = options.plugin_paths,
        .auto_discover_plugins = options.auto_discover_plugins,
        .auto_register_plugins = options.auto_register_plugins,
        .auto_start_plugins = options.auto_start_plugins,
    };

    config.feature_storage.setEnabled(enabled.constSlice());
    config.feature_storage.setDisabled(disabled.constSlice());
    config.enabled_features = config.feature_storage.enabledSlice();
    config.disabled_features = config.feature_storage.disabledSlice();
    return config;
}

>>>>>>> 2bfd890a
/// Initialise the ABI framework and return the orchestration handle. Call
/// `Framework.deinit` (or `abi.shutdown`) when finished. Accepts either a
/// `RuntimeConfig` or `FrameworkOptions` which will be converted automatically.
pub fn init(allocator: std.mem.Allocator, config_or_options: anytype) !Framework {
    const runtime_config = try resolveRuntimeConfig(allocator, config_or_options);
    return try framework.runtime.Framework.init(allocator, runtime_config);
}

/// Convenience wrapper around `Framework.deinit` for callers that prefer the
/// legacy function-style shutdown.
pub fn shutdown(instance: *Framework) void {
    instance.deinit();
}

/// Get framework version information.
pub fn version() []const u8 {
    return build_options.package_version;
}

/// Create a framework with default configuration
pub fn createDefaultFramework(allocator: std.mem.Allocator) !Framework {
    return try init(allocator, FrameworkOptions{});
}

/// Create a framework with custom configuration
pub fn createFramework(
    allocator: std.mem.Allocator,
    config_or_options: anytype,
) !Framework {
    const runtime_config = try resolveRuntimeConfig(allocator, config_or_options);
    return try framework.createFramework(allocator, runtime_config);
}

fn resolveRuntimeConfig(
    allocator: std.mem.Allocator,
    config_or_options: anytype,
) !RuntimeConfig {
    return switch (@TypeOf(config_or_options)) {
        RuntimeConfig => config_or_options,
        FrameworkOptions => try framework.runtimeConfigFromOptions(allocator, config_or_options),
        else => @compileError("Unsupported configuration type for abi.init"),
    };
}

<<<<<<< HEAD
fn featureToTag(feature: framework.Feature) ?features.FeatureTag {
    return switch (feature) {
        .ai => .ai,
        .database => .database,
        .web => .web,
        .monitoring => .monitoring,
        .gpu => .gpu,
        .connectors => .connectors,
        .simd => null,
    };
}

=======
>>>>>>> 2bfd890a
test {
    std.testing.refAllDecls(@This());
}

test "abi.version returns build package version" {
    try std.testing.expectEqualStrings("0.1.0", version());
}

test "framework initialization" {
    var gpa = std.heap.GeneralPurposeAllocator(.{}){};
    defer _ = gpa.deinit();

    var framework_instance = try createDefaultFramework(gpa.allocator());
    defer framework_instance.deinit();

    try std.testing.expect(!framework_instance.isRunning());
    try std.testing.expect(framework_instance.isFeatureEnabled(.ai));
    try std.testing.expect(framework_instance.isFeatureEnabled(.database));
<<<<<<< HEAD
=======
}

test "framework options convert to runtime config" {
    const options = FrameworkOptions{
        .enable_ai = false,
        .enable_gpu = true,
        .disabled_features = &.{.gpu},
        .plugin_paths = &.{"/opt/abi/plugins"},
        .auto_discover_plugins = true,
    };

    const config = try runtimeConfigFromOptions(std.testing.allocator, options);

    try std.testing.expect(std.mem.indexOfScalar(features.FeatureTag, config.enabled_features, .ai) == null);
    try std.testing.expect(std.mem.indexOfScalar(features.FeatureTag, config.enabled_features, .gpu) != null);
    try std.testing.expect(std.mem.indexOfScalar(features.FeatureTag, config.disabled_features, .gpu) != null);
    try std.testing.expectEqualStrings("/opt/abi/plugins", config.plugin_paths[0]);
    try std.testing.expect(config.auto_discover_plugins);
>>>>>>> 2bfd890a
}<|MERGE_RESOLUTION|>--- conflicted
+++ resolved
@@ -26,6 +26,7 @@
 pub const Framework = framework.Framework;
 pub const FrameworkOptions = framework.FrameworkOptions;
 pub const RuntimeConfig = framework.RuntimeConfig;
+pub const runtimeConfigFromOptions = framework.runtimeConfigFromOptions;
 pub const logging = @import("shared/logging/mod.zig");
 pub const plugins = @import("shared/mod.zig");
 pub const observability = @import("shared/observability/mod.zig");
@@ -84,47 +85,6 @@
 // PUBLIC API
 // =============================================================================
 
-<<<<<<< HEAD
-=======
-/// Convert high level framework options into a runtime configuration.
-pub fn runtimeConfigFromOptions(
-    allocator: std.mem.Allocator,
-    options: FrameworkOptions,
-) !RuntimeConfig {
-    _ = allocator;
-    const feature_capacity = std.enums.values(features.FeatureTag).len;
-
-    var enabled = std.BoundedArray(features.FeatureTag, feature_capacity).init(0) catch unreachable;
-    var toggles = framework.deriveFeatureToggles(options);
-    var iterator = toggles.iterator();
-    while (iterator.next()) |feature| {
-        if (mapFeatureToTag(feature)) |tag| {
-            enabled.append(tag) catch unreachable;
-        }
-    }
-
-    var disabled = std.BoundedArray(features.FeatureTag, feature_capacity).init(0) catch unreachable;
-    for (options.disabled_features) |feature| {
-        if (mapFeatureToTag(feature)) |tag| {
-            disabled.append(tag) catch unreachable;
-        }
-    }
-
-    var config = RuntimeConfig{
-        .plugin_paths = options.plugin_paths,
-        .auto_discover_plugins = options.auto_discover_plugins,
-        .auto_register_plugins = options.auto_register_plugins,
-        .auto_start_plugins = options.auto_start_plugins,
-    };
-
-    config.feature_storage.setEnabled(enabled.constSlice());
-    config.feature_storage.setDisabled(disabled.constSlice());
-    config.enabled_features = config.feature_storage.enabledSlice();
-    config.disabled_features = config.feature_storage.disabledSlice();
-    return config;
-}
-
->>>>>>> 2bfd890a
 /// Initialise the ABI framework and return the orchestration handle. Call
 /// `Framework.deinit` (or `abi.shutdown`) when finished. Accepts either a
 /// `RuntimeConfig` or `FrameworkOptions` which will be converted automatically.
@@ -169,21 +129,6 @@
     };
 }
 
-<<<<<<< HEAD
-fn featureToTag(feature: framework.Feature) ?features.FeatureTag {
-    return switch (feature) {
-        .ai => .ai,
-        .database => .database,
-        .web => .web,
-        .monitoring => .monitoring,
-        .gpu => .gpu,
-        .connectors => .connectors,
-        .simd => null,
-    };
-}
-
-=======
->>>>>>> 2bfd890a
 test {
     std.testing.refAllDecls(@This());
 }
@@ -202,8 +147,6 @@
     try std.testing.expect(!framework_instance.isRunning());
     try std.testing.expect(framework_instance.isFeatureEnabled(.ai));
     try std.testing.expect(framework_instance.isFeatureEnabled(.database));
-<<<<<<< HEAD
-=======
 }
 
 test "framework options convert to runtime config" {
@@ -222,5 +165,4 @@
     try std.testing.expect(std.mem.indexOfScalar(features.FeatureTag, config.disabled_features, .gpu) != null);
     try std.testing.expectEqualStrings("/opt/abi/plugins", config.plugin_paths[0]);
     try std.testing.expect(config.auto_discover_plugins);
->>>>>>> 2bfd890a
 }