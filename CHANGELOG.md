# Changelog

<<<<<<< HEAD
All notable changes to this project will be documented in this file.

The format is based on [Keep a Changelog](https://keepachangelog.com/en/1.1.0/), and the project
follows [Semantic Versioning](https://semver.org/) while it remains in the `0.y` phase.

## [Unreleased]

## [0.1.0a] - 2025-09-21
### Added
- Re-exported feature modules at the root (`abi.ai`, `abi.database`, `abi.gpu`, etc.) for a consistent public API.
- Introduced an `abi.wdbx` compatibility namespace that surfaces the vector database helpers and HTTP/CLI front-ends.
- Documented the intended usage of the library module and the bootstrap executable in the README.

### Changed
- Updated all version strings (library, CLI, and WDBX metadata) to report `0.1.0a`.
- Rewrote the changelog to describe the 0.1.0a prerelease instead of fabricated 1.x milestones.

### Removed
- Prior claims about fully featured CLIs, REST services, and production benchmarks that are not present in this prerelease.
=======
All notable changes to this project are documented in this file.

The format is based on [Keep a Changelog](https://keepachangelog.com/en/1.0.0/) and this project adheres to [Semantic Versioning](https://semver.org/spec/v2.0.0.html).

## [Unreleased]

### Changed
- Retargeted the build guard, metadata, and deployment docs to require Zig 0.16.0-dev (master).

## [0.1.0a] - 2025-09-20

### Added
- Framework runtime that derives feature toggles, manages plugin search paths, and coordinates plugin lifecycle operations.
- Cross-platform plugin loader and registry for discovering, loading, and managing plugins.
- Minimal AI agent implementation with persona management, bounded history, and validation helpers for safe message processing.
- File-backed WDBX vector database with WAL support, header validation, and HNSW indexing scaffolding for approximate search.
>>>>>>> 146ec0ac
<|MERGE_RESOLUTION|>--- conflicted
+++ resolved
@@ -1,6 +1,5 @@
 # Changelog
 
-<<<<<<< HEAD
 All notable changes to this project will be documented in this file.
 
 The format is based on [Keep a Changelog](https://keepachangelog.com/en/1.1.0/), and the project
@@ -19,22 +18,4 @@
 - Rewrote the changelog to describe the 0.1.0a prerelease instead of fabricated 1.x milestones.
 
 ### Removed
-- Prior claims about fully featured CLIs, REST services, and production benchmarks that are not present in this prerelease.
-=======
-All notable changes to this project are documented in this file.
-
-The format is based on [Keep a Changelog](https://keepachangelog.com/en/1.0.0/) and this project adheres to [Semantic Versioning](https://semver.org/spec/v2.0.0.html).
-
-## [Unreleased]
-
-### Changed
-- Retargeted the build guard, metadata, and deployment docs to require Zig 0.16.0-dev (master).
-
-## [0.1.0a] - 2025-09-20
-
-### Added
-- Framework runtime that derives feature toggles, manages plugin search paths, and coordinates plugin lifecycle operations.
-- Cross-platform plugin loader and registry for discovering, loading, and managing plugins.
-- Minimal AI agent implementation with persona management, bounded history, and validation helpers for safe message processing.
-- File-backed WDBX vector database with WAL support, header validation, and HNSW indexing scaffolding for approximate search.
->>>>>>> 146ec0ac
+- Prior claims about fully featured CLIs, REST services, and production benchmarks that are not present in this prerelease.