--- conflicted
+++ resolved
@@ -53,254 +53,6 @@
     const run_step = b.step("run", "Run the ABI CLI");
     run_step.dependOn(&b.addRunArtifact(cli_exe).step);
 
-    // Build all components
-    buildTests(b, target, optimize, abi_module, build_options);
-    buildExamples(b, target, optimize, abi_module);
-    buildBenchmarks(b, target, optimize, abi_module);
-    buildDocs(b, target, optimize, abi_module);
-    buildTools(b, target, optimize, abi_module);
-}
-
-<<<<<<< HEAD
-fn createBuildOptions(b: *std.Build, config: BuildConfig) *std.Build.Step.Options {
-    const options = b.addOptions();
-    
-    // Package metadata
-    options.addOption([]const u8, "package_version", config.package_version);
-    options.addOption([]const u8, "package_name", "abi");
-    
-    // Feature flags
-    options.addOption(bool, "enable_ai", config.enable_ai);
-    options.addOption(bool, "enable_gpu", config.enable_gpu);
-    options.addOption(bool, "enable_database", config.enable_database);
-    options.addOption(bool, "enable_web", config.enable_web);
-    options.addOption(bool, "enable_monitoring", config.enable_monitoring);
-    
-    // GPU backend flags
-    options.addOption(bool, "gpu_cuda", config.gpu_cuda);
-    options.addOption(bool, "gpu_vulkan", config.gpu_vulkan);
-    options.addOption(bool, "gpu_metal", config.gpu_metal);
-    options.addOption(bool, "gpu_webgpu", config.gpu_webgpu);
-    
-    return options;
-}
-
-fn createAbiModule(
-    b: *std.Build,
-    target: std.Build.ResolvedTarget,
-    optimize: std.builtin.OptimizeMode,
-    build_options: *std.Build.Step.Options,
-) *std.Build.Module {
-    const abi_mod = b.addModule("abi", .{
-        .root_source_file = b.path("src/mod.zig"),
-        .target = target,
-        .optimize = optimize,
-    });
-    
-    abi_mod.addOptions("build_options", build_options);
-    
-    return abi_mod;
-}
-
-fn buildCLI(
-    b: *std.Build,
-    target: std.Build.ResolvedTarget,
-    optimize: std.builtin.OptimizeMode,
-    abi_module: *std.Build.Module,
-) *std.Build.Step.Compile {
-    const exe = b.addExecutable(.{
-        .name = "abi",
-        .root_source_file = b.path("src/comprehensive_cli.zig"),
-        .target = target,
-        .optimize = optimize,
-    });
-    
-    exe.root_module.addImport("abi", abi_module);
-    
-    return exe;
-}
-
-fn buildTests(
-    b: *std.Build,
-    target: std.Build.ResolvedTarget,
-    optimize: std.builtin.OptimizeMode,
-    abi_module: *std.Build.Module,
-    build_options: *std.Build.Step.Options,
-) void {
-    // Main test suite
-    const main_tests = b.addTest(.{
-        .name = "abi_tests",
-        .root_source_file = b.path("src/tests/mod.zig"),
-        .target = target,
-        .optimize = optimize,
-    });
-    main_tests.root_module.addImport("abi", abi_module);
-    main_tests.root_module.addOptions("build_options", build_options);
-    
-    const run_main_tests = b.addRunArtifact(main_tests);
-    run_main_tests.skip_foreign_checks = true;
-    
-    // Unit tests step
-    const unit_test_step = b.step("test", "Run unit tests");
-    unit_test_step.dependOn(&run_main_tests.step);
-    
-    // Integration tests
-    const integration_tests = b.addTest(.{
-        .name = "integration_tests",
-        .root_source_file = b.path("tests/integration/mod.zig"),
-        .target = target,
-        .optimize = optimize,
-    });
-    integration_tests.root_module.addImport("abi", abi_module);
-    integration_tests.root_module.addOptions("build_options", build_options);
-    
-    const run_integration_tests = b.addRunArtifact(integration_tests);
-    run_integration_tests.skip_foreign_checks = true;
-    
-    const integration_test_step = b.step("test-integration", "Run integration tests");
-    integration_test_step.dependOn(&run_integration_tests.step);
-    
-    // All tests step
-    const all_test_step = b.step("test-all", "Run all tests");
-    all_test_step.dependOn(&run_main_tests.step);
-    all_test_step.dependOn(&run_integration_tests.step);
-}
-
-fn buildExamples(
-    b: *std.Build,
-    target: std.Build.ResolvedTarget,
-    optimize: std.builtin.OptimizeMode,
-    abi_module: *std.Build.Module,
-) void {
-    const examples = [_]struct { name: []const u8, path: []const u8 }{
-        .{ .name = "ai_demo", .path = "src/examples/ai_demo.zig" },
-        .{ .name = "agent_demo", .path = "src/examples/agent_subsystem_demo.zig" },
-        .{ .name = "gpu_demo", .path = "src/examples/gpu_acceleration_demo.zig" },
-        .{ .name = "transformer", .path = "src/examples/transformer_complete_example.zig" },
-        .{ .name = "rl_example", .path = "src/examples/rl_complete_example.zig" },
-    };
-    
-    for (examples) |example| {
-        const exe = b.addExecutable(.{
-            .name = example.name,
-            .root_source_file = b.path(example.path),
-            .target = target,
-            .optimize = optimize,
-        });
-        exe.root_module.addImport("abi", abi_module);
-        
-        const install_exe = b.addInstallArtifact(exe, .{
-            .dest_dir = .{ .override = .{ .custom = "examples" } },
-        });
-        
-        const example_step = b.step(
-            b.fmt("example-{s}", .{example.name}),
-            b.fmt("Build {s} example", .{example.name}),
-        );
-        example_step.dependOn(&install_exe.step);
-        
-        const run_example = b.addRunArtifact(exe);
-        const run_step = b.step(
-            b.fmt("run-{s}", .{example.name}),
-            b.fmt("Run {s} example", .{example.name}),
-        );
-        run_step.dependOn(&run_example.step);
-    }
-    
-    // Build all examples step
-    const all_examples_step = b.step("examples", "Build all examples");
-    for (examples) |example| {
-        const step_name = b.fmt("example-{s}", .{example.name});
-        if (b.top_level_steps.get(step_name)) |step| {
-            all_examples_step.dependOn(&step.step);
-        }
-    }
-}
-
-fn buildBenchmarks(
-    b: *std.Build,
-    target: std.Build.ResolvedTarget,
-    optimize: std.builtin.OptimizeMode,
-    abi_module: *std.Build.Module,
-) void {
-    const bench_exe = b.addExecutable(.{
-        .name = "benchmark",
-        .root_source_file = b.path("benchmarks/main.zig"),
-        .target = target,
-        .optimize = optimize,
-    });
-    bench_exe.root_module.addImport("abi", abi_module);
-    
-    const install_bench = b.addInstallArtifact(bench_exe, .{
-        .dest_dir = .{ .override = .{ .custom = "bench" } },
-    });
-    
-    const bench_step = b.step("bench", "Build benchmarks");
-    bench_step.dependOn(&install_bench.step);
-    
-    const run_bench = b.addRunArtifact(bench_exe);
-    const run_bench_step = b.step("run-bench", "Run benchmarks");
-    run_bench_step.dependOn(&run_bench.step);
-}
-
-fn buildDocs(
-    b: *std.Build,
-    target: std.Build.ResolvedTarget,
-    optimize: std.builtin.OptimizeMode,
-    abi_module: *std.Build.Module,
-) void {
-    const docs_exe = b.addExecutable(.{
-        .name = "docs_generator",
-        .root_source_file = b.path("src/tools/docs_generator.zig"),
-        .target = target,
-        .optimize = optimize,
-    });
-    docs_exe.root_module.addImport("abi", abi_module);
-    
-    const run_docs = b.addRunArtifact(docs_exe);
-    const docs_step = b.step("docs", "Generate API documentation");
-    docs_step.dependOn(&run_docs.step);
-    
-    // Zig's built-in documentation
-    const lib_step = b.addSharedLibrary(.{
-        .name = "abi",
-        .root_source_file = b.path("src/mod.zig"),
-        .target = target,
-        .optimize = optimize,
-    });
-    
-    const install_docs = b.addInstallDirectory(.{
-        .source_dir = lib_step.getEmittedDocs(),
-        .install_dir = .prefix,
-        .install_subdir = "docs/api",
-    });
-    
-    const docs_auto_step = b.step("docs-auto", "Generate Zig autodocs");
-    docs_auto_step.dependOn(&install_docs.step);
-}
-
-fn buildTools(
-    b: *std.Build,
-    target: std.Build.ResolvedTarget,
-    optimize: std.builtin.OptimizeMode,
-    abi_module: *std.Build.Module,
-) void {
-    // Performance profiler
-    const profiler_exe = b.addExecutable(.{
-        .name = "performance_profiler",
-        .root_source_file = b.path("tools/performance_profiler.zig"),
-        .target = target,
-        .optimize = optimize,
-    });
-    profiler_exe.root_module.addImport("abi", abi_module);
-    
-    const install_profiler = b.addInstallArtifact(profiler_exe, .{
-        .dest_dir = .{ .override = .{ .custom = "tools" } },
-    });
-    
-    const tools_step = b.step("tools", "Build development tools");
-    tools_step.dependOn(&install_profiler.step);
-=======
     // Core library module
     const abi_module = b.addModule("abi", .{
         .root_source_file = b.path("lib/mod.zig"),
@@ -337,5 +89,27 @@
 
     const test_step = b.step("test", "Run unit tests");
     test_step.dependOn(&run_main_tests.step);
->>>>>>> af6d4296
+}
+
+fn buildTools(
+    b: *std.Build,
+    target: std.Build.ResolvedTarget,
+    optimize: std.builtin.OptimizeMode,
+    abi_module: *std.Build.Module,
+) void {
+    // Performance profiler
+    const profiler_exe = b.addExecutable(.{
+        .name = "performance_profiler",
+        .root_source_file = b.path("tools/performance_profiler.zig"),
+        .target = target,
+        .optimize = optimize,
+    });
+    profiler_exe.root_module.addImport("abi", abi_module);
+    
+    const install_profiler = b.addInstallArtifact(profiler_exe, .{
+        .dest_dir = .{ .override = .{ .custom = "tools" } },
+    });
+    
+    const tools_step = b.step("tools", "Build development tools");
+    tools_step.dependOn(&install_profiler.step);
 }